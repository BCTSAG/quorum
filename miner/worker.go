package miner

import (
	"fmt"
	"math/big"
	"sort"
	"sync"
	"sync/atomic"
	"time"

	"github.com/ethereum/go-ethereum/accounts"
	"github.com/ethereum/go-ethereum/common"
	"github.com/ethereum/go-ethereum/core"
	"github.com/ethereum/go-ethereum/core/state"
	"github.com/ethereum/go-ethereum/core/types"
	"github.com/ethereum/go-ethereum/event"
	"github.com/ethereum/go-ethereum/logger"
	"github.com/ethereum/go-ethereum/logger/glog"
	"github.com/ethereum/go-ethereum/pow"
	"gopkg.in/fatih/set.v0"
)

var jsonlogger = logger.NewJsonLogger()

// Work holds the current work
type Work struct {
	Number    uint64
	Nonce     uint64
	MixDigest []byte
	SeedHash  []byte
}

// Agent can register themself with the worker
type Agent interface {
	Work() chan<- *types.Block
	SetReturnCh(chan<- *types.Block)
	Stop()
	Start()
	GetHashRate() int64
}

const miningLogAtDepth = 5

type uint64RingBuffer struct {
	ints []uint64 //array of all integers in buffer
	next int      //where is the next insertion? assert 0 <= next < len(ints)
}

// environment is the workers current environment and holds
// all of the current state information
type environment struct {
	state              *state.StateDB     // apply state changes here
	coinbase           *state.StateObject // the miner's account
	ancestors          *set.Set           // ancestor set (used for checking uncle parent validity)
	family             *set.Set           // family set (used for checking uncle invalidity)
	uncles             *set.Set           // uncle set
	remove             *set.Set           // tx which will be removed
	tcount             int                // tx count in cycle
	ignoredTransactors *set.Set
	lowGasTransactors  *set.Set
	ownedAccounts      *set.Set
	lowGasTxs          types.Transactions
	localMinedBlocks   *uint64RingBuffer // the most recent block numbers that were mined locally (used to check block inclusion)

	block *types.Block // the new block

	header   *types.Header
	txs      []*types.Transaction
	receipts []*types.Receipt
}

// worker is the main object which takes care of applying messages to the new state
type worker struct {
	mu sync.Mutex

	agents []Agent
	recv   chan *types.Block
	mux    *event.TypeMux
	quit   chan struct{}
	pow    pow.PoW

	eth   core.Backend
	chain *core.ChainManager
	proc  *core.BlockProcessor

	coinbase common.Address
	gasPrice *big.Int
	extra    []byte

	currentMu sync.Mutex
	current   *environment

	uncleMu        sync.Mutex
	possibleUncles map[common.Hash]*types.Block

	txQueueMu sync.Mutex
	txQueue   map[common.Hash]*types.Transaction

	// atomic status counters
	mining int32
	atWork int32
}

func newWorker(coinbase common.Address, eth core.Backend) *worker {
	worker := &worker{
		eth:            eth,
		mux:            eth.EventMux(),
		recv:           make(chan *types.Block),
		gasPrice:       new(big.Int),
		chain:          eth.ChainManager(),
		proc:           eth.BlockProcessor(),
		possibleUncles: make(map[common.Hash]*types.Block),
		coinbase:       coinbase,
		txQueue:        make(map[common.Hash]*types.Transaction),
		quit:           make(chan struct{}),
	}
	go worker.update()
	go worker.wait()

	worker.commitNewWork()

	return worker
}

func (self *worker) pendingState() *state.StateDB {
	self.currentMu.Lock()
	defer self.currentMu.Unlock()
	return self.current.state
}

func (self *worker) pendingBlock() *types.Block {
	self.currentMu.Lock()
	defer self.currentMu.Unlock()
	if atomic.LoadInt32(&self.mining) == 0 {
		return types.NewBlock(
			self.current.header,
			self.current.txs,
			nil,
			self.current.receipts,
		)
	}
	return self.current.block
}

func (self *worker) start() {
	self.mu.Lock()
	defer self.mu.Unlock()

	atomic.StoreInt32(&self.mining, 1)

	// spin up agents
	for _, agent := range self.agents {
		agent.Start()
	}
}

func (self *worker) stop() {
	self.mu.Lock()
	defer self.mu.Unlock()

	if atomic.LoadInt32(&self.mining) == 1 {
		var keep []Agent
		// stop all agents
		for _, agent := range self.agents {
			agent.Stop()
			// keep all that's not a cpu agent
			if _, ok := agent.(*CpuAgent); !ok {
				keep = append(keep, agent)
			}
		}
		self.agents = keep
	}

	atomic.StoreInt32(&self.mining, 0)
	atomic.StoreInt32(&self.atWork, 0)
}

func (self *worker) register(agent Agent) {
	self.mu.Lock()
	defer self.mu.Unlock()
	self.agents = append(self.agents, agent)
	agent.SetReturnCh(self.recv)
}

func (self *worker) update() {
	events := self.mux.Subscribe(core.ChainHeadEvent{}, core.ChainSideEvent{}, core.TxPreEvent{})

out:
	for {
		select {
		case event := <-events.Chan():
			switch ev := event.(type) {
			case core.ChainHeadEvent:
				self.commitNewWork()
			case core.ChainSideEvent:
				self.uncleMu.Lock()
				self.possibleUncles[ev.Block.Hash()] = ev.Block
				self.uncleMu.Unlock()
			case core.TxPreEvent:
				// Apply transaction to the pending state if we're not mining
				if atomic.LoadInt32(&self.mining) == 0 {
					self.mu.Lock()
					self.current.commitTransactions(types.Transactions{ev.Tx}, self.gasPrice, self.proc)
					self.mu.Unlock()
				}
			}
		case <-self.quit:
			break out
		}
	}

	events.Unsubscribe()
}

func newLocalMinedBlock(blockNumber uint64, prevMinedBlocks *uint64RingBuffer) (minedBlocks *uint64RingBuffer) {
	if prevMinedBlocks == nil {
		minedBlocks = &uint64RingBuffer{next: 0, ints: make([]uint64, miningLogAtDepth+1)}
	} else {
		minedBlocks = prevMinedBlocks
	}

	minedBlocks.ints[minedBlocks.next] = blockNumber
	minedBlocks.next = (minedBlocks.next + 1) % len(minedBlocks.ints)
	return minedBlocks
}

func (self *worker) wait() {
	for {
		for block := range self.recv {
			atomic.AddInt32(&self.atWork, -1)

			if block == nil {
				continue
			}

			_, err := self.chain.WriteBlock(block)
			if err != nil {
				glog.V(logger.Error).Infoln("error writing block to chain", err)
				continue
			}

<<<<<<< HEAD
				jsonlogger.LogJson(&logger.EthMinerNewBlock{
					BlockHash:     block.Hash().Hex(),
					BlockNumber:   block.Number(),
					ChainHeadHash: block.ParentHash().Hex(),
					BlockPrevHash: block.ParentHash().Hex(),
				})
=======
			// check staleness and display confirmation
			var stale, confirm string
			canonBlock := self.chain.GetBlockByNumber(block.NumberU64())
			if canonBlock != nil && canonBlock.Hash() != block.Hash() {
				stale = "stale "
>>>>>>> b39042db
			} else {
				confirm = "Wait 5 blocks for confirmation"
				self.current.localMinedBlocks = newLocalMinedBlock(block.Number().Uint64(), self.current.localMinedBlocks)
			}

			glog.V(logger.Info).Infof("🔨  Mined %sblock (#%v / %x). %s", stale, block.Number(), block.Hash().Bytes()[:4], confirm)

			// broadcast before waiting for validation
			go self.mux.Post(core.NewMinedBlockEvent{block})

			self.commitNewWork()
		}
	}
}

func (self *worker) push() {
	if atomic.LoadInt32(&self.mining) == 1 {
<<<<<<< HEAD
=======
		if core.Canary(self.current.state) {
			glog.Infoln("Toxicity levels rising to deadly levels. Your canary has died. You can go back or continue down the mineshaft --more--")
			glog.Infoln("You turn back and abort mining")
			return
		}

		self.current.state.Sync()
		self.current.block.SetRoot(self.current.state.Root())

>>>>>>> b39042db
		// push new work to agents
		for _, agent := range self.agents {
			atomic.AddInt32(&self.atWork, 1)

			if agent.Work() != nil {
				agent.Work() <- self.current.block
			} else {
				common.Report(fmt.Sprintf("%v %T\n", agent, agent))
			}
		}
	}
}

// makeCurrent creates a new environment for the current cycle.
func (self *worker) makeCurrent(parent *types.Block, header *types.Header) {
	state := state.New(parent.Root(), self.eth.StateDb())
	current := &environment{
		state:     state,
		ancestors: set.New(),
		family:    set.New(),
		uncles:    set.New(),
		header:    header,
		coinbase:  state.GetOrNewStateObject(self.coinbase),
	}
<<<<<<< HEAD
=======
	// this will ensure we're not going off too far in the future
	if now := time.Now().Unix(); block.Time() > now+4 {
		wait := time.Duration(block.Time()-now) * time.Second
		glog.V(logger.Info).Infoln("We are too far in the future. Waiting for", wait)
		time.Sleep(wait)
	}

	block.Header().Extra = self.extra
>>>>>>> b39042db

	// when 08 is processed ancestors contain 07 (quick block)
	for _, ancestor := range self.chain.GetBlocksFromHash(parent.Hash(), 7) {
		for _, uncle := range ancestor.Uncles() {
			current.family.Add(uncle.Hash())
		}
		current.family.Add(ancestor.Hash())
		current.ancestors.Add(ancestor.Hash())
	}
	accounts, _ := self.eth.AccountManager().Accounts()

	// Keep track of transactions which return errors so they can be removed
	current.remove = set.New()
	current.tcount = 0
	current.ignoredTransactors = set.New()
	current.lowGasTransactors = set.New()
	current.ownedAccounts = accountAddressesSet(accounts)
	if self.current != nil {
		current.localMinedBlocks = self.current.localMinedBlocks
	}
	self.current = current
}

func (w *worker) setGasPrice(p *big.Int) {
	w.mu.Lock()
	defer w.mu.Unlock()

	// calculate the minimal gas price the miner accepts when sorting out transactions.
	const pct = int64(90)
	w.gasPrice = gasprice(p, pct)

	w.mux.Post(core.GasPriceChanged{w.gasPrice})
}

func (self *worker) isBlockLocallyMined(deepBlockNum uint64) bool {
	//Did this instance mine a block at {deepBlockNum} ?
	var isLocal = false
	for idx, blockNum := range self.current.localMinedBlocks.ints {
		if deepBlockNum == blockNum {
			isLocal = true
			self.current.localMinedBlocks.ints[idx] = 0 //prevent showing duplicate logs
			break
		}
	}
	//Short-circuit on false, because the previous and following tests must both be true
	if !isLocal {
		return false
	}

	//Does the block at {deepBlockNum} send earnings to my coinbase?
	var block = self.chain.GetBlockByNumber(deepBlockNum)
	return block != nil && block.Coinbase() == self.coinbase
}

func (self *worker) logLocalMinedBlocks(previous *environment) {
	if previous != nil && self.current.localMinedBlocks != nil {
		nextBlockNum := self.current.block.NumberU64()
		for checkBlockNum := previous.block.NumberU64(); checkBlockNum < nextBlockNum; checkBlockNum++ {
			inspectBlockNum := checkBlockNum - miningLogAtDepth
			if self.isBlockLocallyMined(inspectBlockNum) {
				glog.V(logger.Info).Infof("🔨 🔗  Mined %d blocks back: block #%v", miningLogAtDepth, inspectBlockNum)
			}
		}
	}
}

func (self *worker) commitNewWork() {
	self.mu.Lock()
	defer self.mu.Unlock()
	self.uncleMu.Lock()
	defer self.uncleMu.Unlock()
	self.currentMu.Lock()
	defer self.currentMu.Unlock()

	tstart := time.Now()
	parent := self.chain.CurrentBlock()
	tstamp := tstart.Unix()
	if tstamp <= parent.Time() {
		tstamp = parent.Time() + 1
	}
	num := parent.Number()
	header := &types.Header{
		ParentHash: parent.Hash(),
		Number:     num.Add(num, common.Big1),
		Difficulty: core.CalcDifficulty(tstamp, parent.Time(), parent.Difficulty()),
		GasLimit:   core.CalcGasLimit(parent),
		GasUsed:    new(big.Int),
		Coinbase:   self.coinbase,
		Extra:      self.extra,
		Time:       uint64(tstamp),
	}

	previous := self.current
	self.makeCurrent(parent, header)
	current := self.current

	// commit transactions for this run.
	transactions := self.eth.TxPool().GetTransactions()
	sort.Sort(types.TxByNonce{transactions})
	current.coinbase.SetGasLimit(header.GasLimit)
	current.commitTransactions(transactions, self.gasPrice, self.proc)
	self.eth.TxPool().RemoveTransactions(current.lowGasTxs)

	// compute uncles for the new block.
	var (
		uncles    []*types.Header
		badUncles []common.Hash
	)
	for hash, uncle := range self.possibleUncles {
		if len(uncles) == 2 {
			break
		}
		if err := self.commitUncle(uncle.Header()); err != nil {
			if glog.V(logger.Ridiculousness) {
				glog.V(logger.Detail).Infof("Bad uncle found and will be removed (%x)\n", hash[:4])
				glog.V(logger.Detail).Infoln(uncle)
			}
			badUncles = append(badUncles, hash)
		} else {
			glog.V(logger.Debug).Infof("commiting %x as uncle\n", hash[:4])
			uncles = append(uncles, uncle.Header())
		}
	}
	for _, hash := range badUncles {
		delete(self.possibleUncles, hash)
	}

	if atomic.LoadInt32(&self.mining) == 1 {
		// commit state root after all state transitions.
		core.AccumulateRewards(self.current.state, header, uncles)
		current.state.Update()
		header.Root = current.state.Root()
	}

<<<<<<< HEAD
	// create the new block whose nonce will be mined.
	current.block = types.NewBlock(header, current.txs, uncles, current.receipts)
=======
	core.AccumulateRewards(self.current.state, self.current.block)
	self.current.block.Td = new(big.Int).Set(core.CalcTD(self.current.block, self.chain.GetBlock(self.current.block.ParentHash())))
>>>>>>> b39042db

	// We only care about logging if we're actually mining.
	if atomic.LoadInt32(&self.mining) == 1 {
		glog.V(logger.Info).Infof("commit new work on block %v with %d txs & %d uncles. Took %v\n", current.block.Number(), current.tcount, len(uncles), time.Since(tstart))
		self.logLocalMinedBlocks(previous)
	}

	self.push()
}

func (self *worker) commitUncle(uncle *types.Header) error {
	hash := uncle.Hash()
	if self.current.uncles.Has(hash) {
		return core.UncleError("Uncle not unique")
	}
	if !self.current.ancestors.Has(uncle.ParentHash) {
		return core.UncleError(fmt.Sprintf("Uncle's parent unknown (%x)", uncle.ParentHash[0:4]))
	}
	if self.current.family.Has(hash) {
		return core.UncleError(fmt.Sprintf("Uncle already in family (%x)", hash))
	}
	self.current.uncles.Add(uncle.Hash())
	return nil
}

func (env *environment) commitTransactions(transactions types.Transactions, gasPrice *big.Int, proc *core.BlockProcessor) {
	for _, tx := range transactions {
		// We can skip err. It has already been validated in the tx pool
		from, _ := tx.From()

		// Check if it falls within margin. Txs from owned accounts are always processed.
		if tx.GasPrice().Cmp(gasPrice) < 0 && !env.ownedAccounts.Has(from) {
			// ignore the transaction and transactor. We ignore the transactor
			// because nonce will fail after ignoring this transaction so there's
			// no point
			env.lowGasTransactors.Add(from)

			glog.V(logger.Info).Infof("transaction(%x) below gas price (tx=%v ask=%v). All sequential txs from this address(%x) will be ignored\n", tx.Hash().Bytes()[:4], common.CurrencyToString(tx.GasPrice()), common.CurrencyToString(gasPrice), from[:4])
		}

		// Continue with the next transaction if the transaction sender is included in
		// the low gas tx set. This will also remove the tx and all sequential transaction
		// from this transactor
		if env.lowGasTransactors.Has(from) {
			// add tx to the low gas set. This will be removed at the end of the run
			// owned accounts are ignored
			if !env.ownedAccounts.Has(from) {
				env.lowGasTxs = append(env.lowGasTxs, tx)
			}
			continue
		}

		// Move on to the next transaction when the transactor is in ignored transactions set
		// This may occur when a transaction hits the gas limit. When a gas limit is hit and
		// the transaction is processed (that could potentially be included in the block) it
		// will throw a nonce error because the previous transaction hasn't been processed.
		// Therefor we need to ignore any transaction after the ignored one.
		if env.ignoredTransactors.Has(from) {
			continue
		}

		env.state.StartRecord(tx.Hash(), common.Hash{}, 0)

		err := env.commitTransaction(tx, proc)
		switch {
		case core.IsNonceErr(err) || core.IsInvalidTxErr(err):
			env.remove.Add(tx.Hash())

			if glog.V(logger.Detail) {
				glog.Infof("TX (%x) failed, will be removed: %v\n", tx.Hash().Bytes()[:4], err)
			}
		case state.IsGasLimitErr(err):
			// ignore the transactor so no nonce errors will be thrown for this account
			// next time the worker is run, they'll be picked up again.
			env.ignoredTransactors.Add(from)

			glog.V(logger.Detail).Infof("Gas limit reached for (%x) in this block. Continue to try smaller txs\n", from[:4])
		default:
			env.tcount++
		}
	}
}

func (env *environment) commitTransaction(tx *types.Transaction, proc *core.BlockProcessor) error {
	snap := env.state.Copy()
	receipt, _, err := proc.ApplyTransaction(env.coinbase, env.state, env.header, tx, env.header.GasUsed, true)
	if err != nil && (core.IsNonceErr(err) || state.IsGasLimitErr(err) || core.IsInvalidTxErr(err)) {
		env.state.Set(snap)
		return err
	}
	env.txs = append(env.txs, tx)
	env.receipts = append(env.receipts, receipt)
	return nil
}

// TODO: remove or use
func (self *worker) HashRate() int64 {
	return 0
}

// gasprice calculates a reduced gas price based on the pct
// XXX Use big.Rat?
func gasprice(price *big.Int, pct int64) *big.Int {
	p := new(big.Int).Set(price)
	p.Div(p, big.NewInt(100))
	p.Mul(p, big.NewInt(pct))
	return p
}

func accountAddressesSet(accounts []accounts.Account) *set.Set {
	accountSet := set.New()
	for _, account := range accounts {
		accountSet.Add(account.Address)
	}
	return accountSet
}<|MERGE_RESOLUTION|>--- conflicted
+++ resolved
@@ -239,20 +239,11 @@
 				continue
 			}
 
-<<<<<<< HEAD
-				jsonlogger.LogJson(&logger.EthMinerNewBlock{
-					BlockHash:     block.Hash().Hex(),
-					BlockNumber:   block.Number(),
-					ChainHeadHash: block.ParentHash().Hex(),
-					BlockPrevHash: block.ParentHash().Hex(),
-				})
-=======
 			// check staleness and display confirmation
 			var stale, confirm string
 			canonBlock := self.chain.GetBlockByNumber(block.NumberU64())
 			if canonBlock != nil && canonBlock.Hash() != block.Hash() {
 				stale = "stale "
->>>>>>> b39042db
 			} else {
 				confirm = "Wait 5 blocks for confirmation"
 				self.current.localMinedBlocks = newLocalMinedBlock(block.Number().Uint64(), self.current.localMinedBlocks)
@@ -270,18 +261,12 @@
 
 func (self *worker) push() {
 	if atomic.LoadInt32(&self.mining) == 1 {
-<<<<<<< HEAD
-=======
 		if core.Canary(self.current.state) {
 			glog.Infoln("Toxicity levels rising to deadly levels. Your canary has died. You can go back or continue down the mineshaft --more--")
 			glog.Infoln("You turn back and abort mining")
 			return
 		}
 
-		self.current.state.Sync()
-		self.current.block.SetRoot(self.current.state.Root())
-
->>>>>>> b39042db
 		// push new work to agents
 		for _, agent := range self.agents {
 			atomic.AddInt32(&self.atWork, 1)
@@ -306,17 +291,6 @@
 		header:    header,
 		coinbase:  state.GetOrNewStateObject(self.coinbase),
 	}
-<<<<<<< HEAD
-=======
-	// this will ensure we're not going off too far in the future
-	if now := time.Now().Unix(); block.Time() > now+4 {
-		wait := time.Duration(block.Time()-now) * time.Second
-		glog.V(logger.Info).Infoln("We are too far in the future. Waiting for", wait)
-		time.Sleep(wait)
-	}
-
-	block.Header().Extra = self.extra
->>>>>>> b39042db
 
 	// when 08 is processed ancestors contain 07 (quick block)
 	for _, ancestor := range self.chain.GetBlocksFromHash(parent.Hash(), 7) {
@@ -397,6 +371,13 @@
 	if tstamp <= parent.Time() {
 		tstamp = parent.Time() + 1
 	}
+	// this will ensure we're not going off too far in the future
+	if now := time.Now().Unix(); tstamp > now+4 {
+		wait := time.Duration(tstamp-now) * time.Second
+		glog.V(logger.Info).Infoln("We are too far in the future. Waiting for", wait)
+		time.Sleep(wait)
+	}
+
 	num := parent.Number()
 	header := &types.Header{
 		ParentHash: parent.Hash(),
@@ -448,16 +429,13 @@
 		// commit state root after all state transitions.
 		core.AccumulateRewards(self.current.state, header, uncles)
 		current.state.Update()
+		self.current.state.Sync()
 		header.Root = current.state.Root()
 	}
 
-<<<<<<< HEAD
 	// create the new block whose nonce will be mined.
 	current.block = types.NewBlock(header, current.txs, uncles, current.receipts)
-=======
-	core.AccumulateRewards(self.current.state, self.current.block)
 	self.current.block.Td = new(big.Int).Set(core.CalcTD(self.current.block, self.chain.GetBlock(self.current.block.ParentHash())))
->>>>>>> b39042db
 
 	// We only care about logging if we're actually mining.
 	if atomic.LoadInt32(&self.mining) == 1 {
