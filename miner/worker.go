// Copyright 2015 The go-ethereum Authors
// This file is part of the go-ethereum library.
//
// The go-ethereum library is free software: you can redistribute it and/or modify
// it under the terms of the GNU Lesser General Public License as published by
// the Free Software Foundation, either version 3 of the License, or
// (at your option) any later version.
//
// The go-ethereum library is distributed in the hope that it will be useful,
// but WITHOUT ANY WARRANTY; without even the implied warranty of
// MERCHANTABILITY or FITNESS FOR A PARTICULAR PURPOSE. See the
// GNU Lesser General Public License for more details.
//
// You should have received a copy of the GNU Lesser General Public License
// along with the go-ethereum library. If not, see <http://www.gnu.org/licenses/>.

package miner

import (
	"bytes"
	"fmt"
	"math/big"
	"sync"
	"sync/atomic"
	"time"

	"github.com/ethereum/go-ethereum/common"
	"github.com/ethereum/go-ethereum/consensus"
	"github.com/ethereum/go-ethereum/consensus/misc"
	"github.com/ethereum/go-ethereum/core"
	"github.com/ethereum/go-ethereum/core/state"
	"github.com/ethereum/go-ethereum/core/types"
	"github.com/ethereum/go-ethereum/core/vm"
	"github.com/ethereum/go-ethereum/ethdb"
	"github.com/ethereum/go-ethereum/event"
	"github.com/ethereum/go-ethereum/log"
	"github.com/ethereum/go-ethereum/params"
	"gopkg.in/fatih/set.v0"
)

const (
	resultQueueSize  = 10
	miningLogAtDepth = 5

<<<<<<< HEAD
	// txChanSize is the size of channel listening to TxPreEvent.
=======
	// txChanSize is the size of channel listening to NewTxsEvent.
>>>>>>> 37685930
	// The number is referenced from the size of tx pool.
	txChanSize = 4096
	// chainHeadChanSize is the size of channel listening to ChainHeadEvent.
	chainHeadChanSize = 10
	// chainSideChanSize is the size of channel listening to ChainSideEvent.
	chainSideChanSize = 10
)

// Agent can register themself with the worker
type Agent interface {
	Work() chan<- *Work
	SetReturnCh(chan<- *Result)
	Stop()
	Start()
	GetHashRate() int64
}

// Work is the workers current environment and holds
// all of the current state information
type Work struct {
	config *params.ChainConfig
	signer types.Signer

	state     *state.StateDB // apply state changes here
	ancestors *set.Set       // ancestor set (used for checking uncle parent validity)
	family    *set.Set       // family set (used for checking uncle invalidity)
	uncles    *set.Set       // uncle set
	tcount    int            // tx count in cycle
<<<<<<< HEAD
=======
	gasPool   *core.GasPool  // available gas used to pack transactions
>>>>>>> 37685930

	Block *types.Block // the new block

	header          *types.Header
	txs             []*types.Transaction
	receipts        []*types.Receipt
	privateReceipts []*types.Receipt

	createdAt time.Time

	// Leave this publicState named state, add privateState which most code paths can just ignore
	privateState *state.StateDB
}

type Result struct {
	Work  *Work
	Block *types.Block
}

// worker is the main object which takes care of applying messages to the new state
type worker struct {
	config *params.ChainConfig
	engine consensus.Engine

	mu sync.Mutex

	// update loop
	mux          *event.TypeMux
<<<<<<< HEAD
	txCh         chan core.TxPreEvent
	txSub        event.Subscription
=======
	txsCh        chan core.NewTxsEvent
	txsSub       event.Subscription
>>>>>>> 37685930
	chainHeadCh  chan core.ChainHeadEvent
	chainHeadSub event.Subscription
	chainSideCh  chan core.ChainSideEvent
	chainSideSub event.Subscription
	wg           sync.WaitGroup

	agents map[Agent]struct{}
	recv   chan *Result

	eth     Backend
	chain   *core.BlockChain
	proc    core.Validator
	chainDb ethdb.Database

	coinbase common.Address
	extra    []byte

	currentMu sync.Mutex
	current   *Work

	snapshotMu    sync.RWMutex
	snapshotBlock *types.Block
	snapshotState *state.StateDB

	uncleMu        sync.Mutex
	possibleUncles map[common.Hash]*types.Block

	unconfirmed *unconfirmedBlocks // set of locally mined blocks pending canonicalness confirmations

	// atomic status counters
	mining int32
	atWork int32
}

func newWorker(config *params.ChainConfig, engine consensus.Engine, coinbase common.Address, eth Backend, mux *event.TypeMux) *worker {
	worker := &worker{
		config:         config,
		engine:         engine,
		eth:            eth,
		mux:            mux,
<<<<<<< HEAD
		txCh:           make(chan core.TxPreEvent, txChanSize),
=======
		txsCh:          make(chan core.NewTxsEvent, txChanSize),
>>>>>>> 37685930
		chainHeadCh:    make(chan core.ChainHeadEvent, chainHeadChanSize),
		chainSideCh:    make(chan core.ChainSideEvent, chainSideChanSize),
		chainDb:        eth.ChainDb(),
		recv:           make(chan *Result, resultQueueSize),
		chain:          eth.BlockChain(),
		proc:           eth.BlockChain().Validator(),
		possibleUncles: make(map[common.Hash]*types.Block),
		coinbase:       coinbase,
		agents:         make(map[Agent]struct{}),
		unconfirmed:    newUnconfirmedBlocks(eth.BlockChain(), miningLogAtDepth),
	}
<<<<<<< HEAD
=======
	// Subscribe NewTxsEvent for tx pool
	worker.txsSub = eth.TxPool().SubscribeNewTxsEvent(worker.txsCh)
	// Subscribe events for blockchain
	worker.chainHeadSub = eth.BlockChain().SubscribeChainHeadEvent(worker.chainHeadCh)
	worker.chainSideSub = eth.BlockChain().SubscribeChainSideEvent(worker.chainSideCh)
	go worker.update()
>>>>>>> 37685930

	if _, ok := engine.(consensus.Istanbul); ok || !config.IsQuorum {
		// Subscribe TxPreEvent for tx pool
		worker.txSub = eth.TxPool().SubscribeTxPreEvent(worker.txCh)
		// Subscribe events for blockchain
		worker.chainHeadSub = eth.BlockChain().SubscribeChainHeadEvent(worker.chainHeadCh)
		worker.chainSideSub = eth.BlockChain().SubscribeChainSideEvent(worker.chainSideCh)
		go worker.update()

		go worker.wait()
		worker.commitNewWork()
	}

	return worker
}

func (self *worker) setEtherbase(addr common.Address) {
	self.mu.Lock()
	defer self.mu.Unlock()
	self.coinbase = addr
}

func (self *worker) setExtra(extra []byte) {
	self.mu.Lock()
	defer self.mu.Unlock()
	self.extra = extra
}

<<<<<<< HEAD
func (self *worker) pending() (*types.Block, *state.StateDB, *state.StateDB) {
=======
func (self *worker) pending() (*types.Block, *state.StateDB) {
>>>>>>> 37685930
	if atomic.LoadInt32(&self.mining) == 0 {
		// return a snapshot to avoid contention on currentMu mutex
		self.snapshotMu.RLock()
		defer self.snapshotMu.RUnlock()
<<<<<<< HEAD
		return self.snapshotBlock, self.snapshotState.Copy(), self.current.privateState.Copy()
=======
		return self.snapshotBlock, self.snapshotState.Copy()
>>>>>>> 37685930
	}

	self.currentMu.Lock()
	defer self.currentMu.Unlock()
<<<<<<< HEAD
	return self.current.Block, self.current.state.Copy(), self.current.privateState.Copy()

=======
	return self.current.Block, self.current.state.Copy()
>>>>>>> 37685930
}

func (self *worker) pendingBlock() *types.Block {
	if atomic.LoadInt32(&self.mining) == 0 {
		// return a snapshot to avoid contention on currentMu mutex
		self.snapshotMu.RLock()
		defer self.snapshotMu.RUnlock()
		return self.snapshotBlock
	}

	self.currentMu.Lock()
	defer self.currentMu.Unlock()
	return self.current.Block
}

func (self *worker) start() {
	self.mu.Lock()
	defer self.mu.Unlock()

	atomic.StoreInt32(&self.mining, 1)
	if istanbul, ok := self.engine.(consensus.Istanbul); ok {
		istanbul.Start(self.chain, self.chain.CurrentBlock, self.chain.HasBadBlock)
	}

	// spin up agents
	for agent := range self.agents {
		agent.Start()
	}
}

func (self *worker) stop() {
	self.wg.Wait()

	self.mu.Lock()
	defer self.mu.Unlock()
	if atomic.LoadInt32(&self.mining) == 1 {
		for agent := range self.agents {
			agent.Stop()
		}
	}
<<<<<<< HEAD

	if istanbul, ok := self.engine.(consensus.Istanbul); ok {
		istanbul.Stop()
	}

=======
>>>>>>> 37685930
	atomic.StoreInt32(&self.mining, 0)
	atomic.StoreInt32(&self.atWork, 0)
}

func (self *worker) register(agent Agent) {
	self.mu.Lock()
	defer self.mu.Unlock()
	self.agents[agent] = struct{}{}
	agent.SetReturnCh(self.recv)
}

func (self *worker) unregister(agent Agent) {
	self.mu.Lock()
	defer self.mu.Unlock()
	delete(self.agents, agent)
	agent.Stop()
}

func (self *worker) update() {
<<<<<<< HEAD
	defer self.txSub.Unsubscribe()
=======
	defer self.txsSub.Unsubscribe()
>>>>>>> 37685930
	defer self.chainHeadSub.Unsubscribe()
	defer self.chainSideSub.Unsubscribe()

	for {
		// A real event arrived, process interesting content
		select {
		// Handle ChainHeadEvent
		case <-self.chainHeadCh:
<<<<<<< HEAD
			if h, ok := self.engine.(consensus.Handler); ok {
				h.NewChainHead()
			}
=======
>>>>>>> 37685930
			self.commitNewWork()

		// Handle ChainSideEvent
		case ev := <-self.chainSideCh:
			self.uncleMu.Lock()
			self.possibleUncles[ev.Block.Hash()] = ev.Block
			self.uncleMu.Unlock()

<<<<<<< HEAD
		// Handle TxPreEvent
		case ev := <-self.txCh:
			// Apply transaction to the pending state if we're not mining
			if atomic.LoadInt32(&self.mining) == 0 {
				self.currentMu.Lock()
				acc, _ := types.Sender(self.current.signer, ev.Tx)
				txs := map[common.Address]types.Transactions{acc: {ev.Tx}}
				txset := types.NewTransactionsByPriceAndNonce(self.current.signer, txs)

=======
		// Handle NewTxsEvent
		case ev := <-self.txsCh:
			// Apply transactions to the pending state if we're not mining.
			//
			// Note all transactions received may not be continuous with transactions
			// already included in the current mining block. These transactions will
			// be automatically eliminated.
			if atomic.LoadInt32(&self.mining) == 0 {
				self.currentMu.Lock()
				txs := make(map[common.Address]types.Transactions)
				for _, tx := range ev.Txs {
					acc, _ := types.Sender(self.current.signer, tx)
					txs[acc] = append(txs[acc], tx)
				}
				txset := types.NewTransactionsByPriceAndNonce(self.current.signer, txs)
>>>>>>> 37685930
				self.current.commitTransactions(self.mux, txset, self.chain, self.coinbase)
				self.updateSnapshot()
				self.currentMu.Unlock()
			} else {
				// If we're mining, but nothing is being processed, wake on new transactions
				if self.config.Clique != nil && self.config.Clique.Period == 0 {
					self.commitNewWork()
				}
			}
<<<<<<< HEAD

		// System stopped
		case <-self.txSub.Err():
			return
		case <-self.chainHeadSub.Err():
			return
		case <-self.chainSideSub.Err():
			return
		}
	}
}

=======

		// System stopped
		case <-self.txsSub.Err():
			return
		case <-self.chainHeadSub.Err():
			return
		case <-self.chainSideSub.Err():
			return
		}
	}
}

>>>>>>> 37685930
func (self *worker) wait() {
	for {
		mustCommitNewWork := true
		for result := range self.recv {
			atomic.AddInt32(&self.atWork, -1)

			if result == nil {
				continue
			}
			block := result.Block
			work := result.Work

			// Update the block hash in all logs since it is now available and not when the
			// receipt/log of individual transactions were created.
			for _, r := range work.receipts {
				for _, l := range r.Logs {
					l.BlockHash = block.Hash()
				}
			}
			for _, log := range work.state.Logs() {
				log.BlockHash = block.Hash()
			}
			stat, err := self.chain.WriteBlockWithState(block, work.receipts, work.state)
			if err != nil {
				log.Error("Failed writing block to chain", "err", err)
				continue
			}
<<<<<<< HEAD
			// check if canon block and write transactions
			if stat == core.CanonStatTy {
				// implicit by posting ChainHeadEvent
				mustCommitNewWork = false
			}
=======
>>>>>>> 37685930
			// Broadcast the block and announce chain insertion event
			self.mux.Post(core.NewMinedBlockEvent{Block: block})
			var (
				events []interface{}
				logs   = work.state.Logs()
			)
			events = append(events, core.ChainEvent{Block: block, Hash: block.Hash(), Logs: logs})
			if stat == core.CanonStatTy {
				events = append(events, core.ChainHeadEvent{Block: block})
			}
			self.chain.PostChainEvents(events, logs)

			// Insert the block into the set of pending ones to wait for confirmations
			self.unconfirmed.Insert(block.NumberU64(), block.Hash())
<<<<<<< HEAD

			if mustCommitNewWork {
				self.commitNewWork()
			}
=======
>>>>>>> 37685930
		}
	}
}

// push sends a new work task to currently live miner agents.
func (self *worker) push(work *Work) {
	if atomic.LoadInt32(&self.mining) != 1 {
		return
	}
	for agent := range self.agents {
		atomic.AddInt32(&self.atWork, 1)
		if ch := agent.Work(); ch != nil {
			ch <- work
		}
	}
}

// makeCurrent creates a new environment for the current cycle.
func (self *worker) makeCurrent(parent *types.Block, header *types.Header) error {
	publicState, privateState, err := self.chain.StateAt(parent.Root())
	if err != nil {
		return err
	}
	work := &Work{
<<<<<<< HEAD
		config:       self.config,
		signer:       types.MakeSigner(self.config, header.Number),
		state:        publicState,
		ancestors:    set.New(),
		family:       set.New(),
		uncles:       set.New(),
		header:       header,
		createdAt:    time.Now(),
		privateState: privateState,
=======
		config:    self.config,
		signer:    types.NewEIP155Signer(self.config.ChainID),
		state:     state,
		ancestors: set.New(),
		family:    set.New(),
		uncles:    set.New(),
		header:    header,
		createdAt: time.Now(),
>>>>>>> 37685930
	}

	// when 08 is processed ancestors contain 07 (quick block)
	for _, ancestor := range self.chain.GetBlocksFromHash(parent.Hash(), 7) {
		for _, uncle := range ancestor.Uncles() {
			work.family.Add(uncle.Hash())
		}
		work.family.Add(ancestor.Hash())
		work.ancestors.Add(ancestor.Hash())
	}

	// Keep track of transactions which return errors so they can be removed
	work.tcount = 0
	self.current = work
	return nil
}

func (self *worker) commitNewWork() {
	self.mu.Lock()
	defer self.mu.Unlock()
	self.uncleMu.Lock()
	defer self.uncleMu.Unlock()
	self.currentMu.Lock()
	defer self.currentMu.Unlock()

	tstart := time.Now()
	parent := self.chain.CurrentBlock()

	tstamp := tstart.Unix()
	if parent.Time().Cmp(new(big.Int).SetInt64(tstamp)) >= 0 {
		tstamp = parent.Time().Int64() + 1
	}
	// this will ensure we're not going off too far in the future
	if now := time.Now().Unix(); tstamp > now+1 {
		wait := time.Duration(tstamp-now) * time.Second
		log.Info("Mining too far in the future", "wait", common.PrettyDuration(wait))
		time.Sleep(wait)
	}

	num := parent.Number()
	header := &types.Header{
		ParentHash: parent.Hash(),
		Number:     num.Add(num, common.Big1),
		GasLimit:   core.CalcGasLimit(parent),
		Extra:      self.extra,
		Time:       big.NewInt(tstamp),
	}
	// Only set the coinbase if we are mining (avoid spurious block rewards)
	if atomic.LoadInt32(&self.mining) == 1 {
		header.Coinbase = self.coinbase
	}
	if err := self.engine.Prepare(self.chain, header); err != nil {
		log.Error("Failed to prepare header for mining", "err", err)
		return
	}
	// If we are care about TheDAO hard-fork check whether to override the extra-data or not
	if daoBlock := self.config.DAOForkBlock; daoBlock != nil {
		// Check whether the block is among the fork extra-override range
		limit := new(big.Int).Add(daoBlock, params.DAOForkExtraRange)
		if header.Number.Cmp(daoBlock) >= 0 && header.Number.Cmp(limit) < 0 {
			// Depending whether we support or oppose the fork, override differently
			if self.config.DAOForkSupport {
				header.Extra = common.CopyBytes(params.DAOForkBlockExtra)
			} else if bytes.Equal(header.Extra, params.DAOForkBlockExtra) {
				header.Extra = []byte{} // If miner opposes, don't let it use the reserved extra-data
			}
		}
	}
	// Could potentially happen if starting to mine in an odd state.
	err := self.makeCurrent(parent, header)
	if err != nil {
		log.Error("Failed to create mining context", "err", err)
		return
	}
	// Create the current work task and check any fork transitions needed
	work := self.current
	if self.config.DAOForkSupport && self.config.DAOForkBlock != nil && self.config.DAOForkBlock.Cmp(header.Number) == 0 {
		misc.ApplyDAOHardFork(work.state)
	}
	pending, err := self.eth.TxPool().Pending()
	if err != nil {
		log.Error("Failed to fetch pending transactions", "err", err)
		return
	}
	txs := types.NewTransactionsByPriceAndNonce(self.current.signer, pending)
	work.commitTransactions(self.mux, txs, self.chain, self.coinbase)

	// compute uncles for the new block.
	var (
		uncles    []*types.Header
		badUncles []common.Hash
	)
	for hash, uncle := range self.possibleUncles {
		if len(uncles) == 2 {
			break
		}
		if err := self.commitUncle(work, uncle.Header()); err != nil {
			log.Trace("Bad uncle found and will be removed", "hash", hash)
			log.Trace(fmt.Sprint(uncle))

			badUncles = append(badUncles, hash)
		} else {
			log.Debug("Committing new uncle to block", "hash", hash)
			uncles = append(uncles, uncle.Header())
		}
	}
	for _, hash := range badUncles {
		delete(self.possibleUncles, hash)
	}
	// Create the new block to seal with the consensus engine
	if work.Block, err = self.engine.Finalize(self.chain, header, work.state, work.txs, uncles, work.receipts); err != nil {
		log.Error("Failed to finalize block for sealing", "err", err)
		return
	}
	// We only care about logging if we're actually mining.
	if atomic.LoadInt32(&self.mining) == 1 {
		log.Info("Commit new mining work", "number", work.Block.Number(), "txs", work.tcount, "uncles", len(uncles), "elapsed", common.PrettyDuration(time.Since(tstart)))
		self.unconfirmed.Shift(work.Block.NumberU64() - 1)
	}
	self.push(work)
	self.updateSnapshot()
}

func (self *worker) commitUncle(work *Work, uncle *types.Header) error {
	hash := uncle.Hash()
	if work.uncles.Has(hash) {
		return fmt.Errorf("uncle not unique")
	}
	if !work.ancestors.Has(uncle.ParentHash) {
		return fmt.Errorf("uncle's parent unknown (%x)", uncle.ParentHash[0:4])
	}
	if work.family.Has(hash) {
		return fmt.Errorf("uncle already in family (%x)", hash)
	}
	work.uncles.Add(uncle.Hash())
	return nil
}

func (self *worker) updateSnapshot() {
	self.snapshotMu.Lock()
	defer self.snapshotMu.Unlock()

	self.snapshotBlock = types.NewBlock(
		self.current.header,
		self.current.txs,
		nil,
		self.current.receipts,
	)
	self.snapshotState = self.current.state.Copy()
}

func (env *Work) commitTransactions(mux *event.TypeMux, txs *types.TransactionsByPriceAndNonce, bc *core.BlockChain, coinbase common.Address) {
<<<<<<< HEAD
	gp := new(core.GasPool).AddGas(env.header.GasLimit)
=======
	if env.gasPool == nil {
		env.gasPool = new(core.GasPool).AddGas(env.header.GasLimit)
	}
>>>>>>> 37685930

	var coalescedLogs []*types.Log

	for {
		// If we don't have enough gas for any further transactions then we're done
<<<<<<< HEAD
		if gp.Gas() < params.TxGas {
			log.Trace("Not enough gas for further transactions", "gp", gp)
=======
		if env.gasPool.Gas() < params.TxGas {
			log.Trace("Not enough gas for further transactions", "have", env.gasPool, "want", params.TxGas)
>>>>>>> 37685930
			break
		}
		// Retrieve the next transaction and abort if all done
		tx := txs.Peek()
		if tx == nil {
			break
		}
		// Error may be ignored here. The error has already been checked
		// during transaction acceptance is the transaction pool.
		//
		// We use the eip155 signer regardless of the current hf.
		from, _ := types.Sender(env.signer, tx)
		// Check whether the tx is replay protected. If we're not in the EIP155 hf
		// phase, start ignoring the sender until we do.
		if tx.Protected() && !env.config.IsEIP155(env.header.Number) {
			log.Trace("Ignoring reply protected transaction", "hash", tx.Hash(), "eip155", env.config.EIP155Block)

			txs.Pop()
			continue
		}
		// Start executing the transaction
		env.state.Prepare(tx.Hash(), common.Hash{}, env.tcount)

<<<<<<< HEAD
		err, logs := env.commitTransaction(tx, bc, coinbase, gp)
=======
		err, logs := env.commitTransaction(tx, bc, coinbase, env.gasPool)
>>>>>>> 37685930
		switch err {
		case core.ErrGasLimitReached:
			// Pop the current out-of-gas transaction without shifting in the next from the account
			log.Trace("Gas limit exceeded for current block", "sender", from)
			txs.Pop()

		case core.ErrNonceTooLow:
			// New head notification data race between the transaction pool and miner, shift
			log.Trace("Skipping transaction with low nonce", "sender", from, "nonce", tx.Nonce())
			txs.Shift()

		case core.ErrNonceTooHigh:
			// Reorg notification data race between the transaction pool and miner, skip account =
			log.Trace("Skipping account with hight nonce", "sender", from, "nonce", tx.Nonce())
			txs.Pop()

		case nil:
			// Everything ok, collect the logs and shift in the next transaction from the same account
			coalescedLogs = append(coalescedLogs, logs...)
			env.tcount++
			txs.Shift()

		default:
			// Strange error, discard the transaction and get the next in line (note, the
			// nonce-too-high clause will prevent us from executing in vain).
			log.Debug("Transaction failed, account skipped", "hash", tx.Hash(), "err", err)
			txs.Shift()
		}
	}

	if len(coalescedLogs) > 0 || env.tcount > 0 {
		// make a copy, the state caches the logs and these logs get "upgraded" from pending to mined
		// logs by filling in the block hash when the block was mined by the local miner. This can
		// cause a race condition if a log was "upgraded" before the PendingLogsEvent is processed.
		cpy := make([]*types.Log, len(coalescedLogs))
		for i, l := range coalescedLogs {
			cpy[i] = new(types.Log)
			*cpy[i] = *l
		}
		go func(logs []*types.Log, tcount int) {
			if len(logs) > 0 {
				mux.Post(core.PendingLogsEvent{Logs: logs})
			}
			if tcount > 0 {
				mux.Post(core.PendingStateEvent{})
			}
		}(cpy, env.tcount)
	}
}

func (env *Work) commitTransaction(tx *types.Transaction, bc *core.BlockChain, coinbase common.Address, gp *core.GasPool) (error, []*types.Log) {
	snap := env.state.Snapshot()
	privateSnap := env.privateState.Snapshot()

<<<<<<< HEAD
	receipt, privateReceipt, _, err := core.ApplyTransaction(env.config, bc, &coinbase, gp, env.state, env.privateState, env.header, tx, &env.header.GasUsed, vm.Config{})
=======
	receipt, _, err := core.ApplyTransaction(env.config, bc, &coinbase, gp, env.state, env.header, tx, &env.header.GasUsed, vm.Config{})
>>>>>>> 37685930
	if err != nil {
		env.state.RevertToSnapshot(snap)
		env.privateState.RevertToSnapshot(privateSnap)
		return err, nil
	}
	env.txs = append(env.txs, tx)
	env.receipts = append(env.receipts, receipt)

<<<<<<< HEAD
	logs := receipt.Logs
	if privateReceipt != nil {
		logs = append(receipt.Logs, privateReceipt.Logs...)
		env.privateReceipts = append(env.privateReceipts, privateReceipt)
	}

	return nil, logs
=======
	return nil, receipt.Logs
>>>>>>> 37685930
}<|MERGE_RESOLUTION|>--- conflicted
+++ resolved
@@ -42,11 +42,7 @@
 	resultQueueSize  = 10
 	miningLogAtDepth = 5
 
-<<<<<<< HEAD
-	// txChanSize is the size of channel listening to TxPreEvent.
-=======
 	// txChanSize is the size of channel listening to NewTxsEvent.
->>>>>>> 37685930
 	// The number is referenced from the size of tx pool.
 	txChanSize = 4096
 	// chainHeadChanSize is the size of channel listening to ChainHeadEvent.
@@ -75,10 +71,7 @@
 	family    *set.Set       // family set (used for checking uncle invalidity)
 	uncles    *set.Set       // uncle set
 	tcount    int            // tx count in cycle
-<<<<<<< HEAD
-=======
 	gasPool   *core.GasPool  // available gas used to pack transactions
->>>>>>> 37685930
 
 	Block *types.Block // the new block
 
@@ -107,13 +100,8 @@
 
 	// update loop
 	mux          *event.TypeMux
-<<<<<<< HEAD
-	txCh         chan core.TxPreEvent
-	txSub        event.Subscription
-=======
 	txsCh        chan core.NewTxsEvent
 	txsSub       event.Subscription
->>>>>>> 37685930
 	chainHeadCh  chan core.ChainHeadEvent
 	chainHeadSub event.Subscription
 	chainSideCh  chan core.ChainSideEvent
@@ -154,11 +142,7 @@
 		engine:         engine,
 		eth:            eth,
 		mux:            mux,
-<<<<<<< HEAD
-		txCh:           make(chan core.TxPreEvent, txChanSize),
-=======
 		txsCh:          make(chan core.NewTxsEvent, txChanSize),
->>>>>>> 37685930
 		chainHeadCh:    make(chan core.ChainHeadEvent, chainHeadChanSize),
 		chainSideCh:    make(chan core.ChainSideEvent, chainSideChanSize),
 		chainDb:        eth.ChainDb(),
@@ -170,19 +154,10 @@
 		agents:         make(map[Agent]struct{}),
 		unconfirmed:    newUnconfirmedBlocks(eth.BlockChain(), miningLogAtDepth),
 	}
-<<<<<<< HEAD
-=======
-	// Subscribe NewTxsEvent for tx pool
-	worker.txsSub = eth.TxPool().SubscribeNewTxsEvent(worker.txsCh)
-	// Subscribe events for blockchain
-	worker.chainHeadSub = eth.BlockChain().SubscribeChainHeadEvent(worker.chainHeadCh)
-	worker.chainSideSub = eth.BlockChain().SubscribeChainSideEvent(worker.chainSideCh)
-	go worker.update()
->>>>>>> 37685930
 
 	if _, ok := engine.(consensus.Istanbul); ok || !config.IsQuorum {
 		// Subscribe TxPreEvent for tx pool
-		worker.txSub = eth.TxPool().SubscribeTxPreEvent(worker.txCh)
+		worker.txsSub = eth.TxPool().SubscribeNewTxsEvent(worker.txsCh)
 		// Subscribe events for blockchain
 		worker.chainHeadSub = eth.BlockChain().SubscribeChainHeadEvent(worker.chainHeadCh)
 		worker.chainSideSub = eth.BlockChain().SubscribeChainSideEvent(worker.chainSideCh)
@@ -207,30 +182,18 @@
 	self.extra = extra
 }
 
-<<<<<<< HEAD
 func (self *worker) pending() (*types.Block, *state.StateDB, *state.StateDB) {
-=======
-func (self *worker) pending() (*types.Block, *state.StateDB) {
->>>>>>> 37685930
 	if atomic.LoadInt32(&self.mining) == 0 {
 		// return a snapshot to avoid contention on currentMu mutex
 		self.snapshotMu.RLock()
 		defer self.snapshotMu.RUnlock()
-<<<<<<< HEAD
 		return self.snapshotBlock, self.snapshotState.Copy(), self.current.privateState.Copy()
-=======
-		return self.snapshotBlock, self.snapshotState.Copy()
->>>>>>> 37685930
 	}
 
 	self.currentMu.Lock()
 	defer self.currentMu.Unlock()
-<<<<<<< HEAD
 	return self.current.Block, self.current.state.Copy(), self.current.privateState.Copy()
 
-=======
-	return self.current.Block, self.current.state.Copy()
->>>>>>> 37685930
 }
 
 func (self *worker) pendingBlock() *types.Block {
@@ -246,6 +209,7 @@
 	return self.current.Block
 }
 
+
 func (self *worker) start() {
 	self.mu.Lock()
 	defer self.mu.Unlock()
@@ -271,14 +235,10 @@
 			agent.Stop()
 		}
 	}
-<<<<<<< HEAD
 
 	if istanbul, ok := self.engine.(consensus.Istanbul); ok {
 		istanbul.Stop()
 	}
-
-=======
->>>>>>> 37685930
 	atomic.StoreInt32(&self.mining, 0)
 	atomic.StoreInt32(&self.atWork, 0)
 }
@@ -298,11 +258,7 @@
 }
 
 func (self *worker) update() {
-<<<<<<< HEAD
-	defer self.txSub.Unsubscribe()
-=======
 	defer self.txsSub.Unsubscribe()
->>>>>>> 37685930
 	defer self.chainHeadSub.Unsubscribe()
 	defer self.chainSideSub.Unsubscribe()
 
@@ -311,12 +267,6 @@
 		select {
 		// Handle ChainHeadEvent
 		case <-self.chainHeadCh:
-<<<<<<< HEAD
-			if h, ok := self.engine.(consensus.Handler); ok {
-				h.NewChainHead()
-			}
-=======
->>>>>>> 37685930
 			self.commitNewWork()
 
 		// Handle ChainSideEvent
@@ -325,17 +275,6 @@
 			self.possibleUncles[ev.Block.Hash()] = ev.Block
 			self.uncleMu.Unlock()
 
-<<<<<<< HEAD
-		// Handle TxPreEvent
-		case ev := <-self.txCh:
-			// Apply transaction to the pending state if we're not mining
-			if atomic.LoadInt32(&self.mining) == 0 {
-				self.currentMu.Lock()
-				acc, _ := types.Sender(self.current.signer, ev.Tx)
-				txs := map[common.Address]types.Transactions{acc: {ev.Tx}}
-				txset := types.NewTransactionsByPriceAndNonce(self.current.signer, txs)
-
-=======
 		// Handle NewTxsEvent
 		case ev := <-self.txsCh:
 			// Apply transactions to the pending state if we're not mining.
@@ -351,7 +290,6 @@
 					txs[acc] = append(txs[acc], tx)
 				}
 				txset := types.NewTransactionsByPriceAndNonce(self.current.signer, txs)
->>>>>>> 37685930
 				self.current.commitTransactions(self.mux, txset, self.chain, self.coinbase)
 				self.updateSnapshot()
 				self.currentMu.Unlock()
@@ -361,20 +299,6 @@
 					self.commitNewWork()
 				}
 			}
-<<<<<<< HEAD
-
-		// System stopped
-		case <-self.txSub.Err():
-			return
-		case <-self.chainHeadSub.Err():
-			return
-		case <-self.chainSideSub.Err():
-			return
-		}
-	}
-}
-
-=======
 
 		// System stopped
 		case <-self.txsSub.Err():
@@ -387,10 +311,8 @@
 	}
 }
 
->>>>>>> 37685930
 func (self *worker) wait() {
 	for {
-		mustCommitNewWork := true
 		for result := range self.recv {
 			atomic.AddInt32(&self.atWork, -1)
 
@@ -415,14 +337,6 @@
 				log.Error("Failed writing block to chain", "err", err)
 				continue
 			}
-<<<<<<< HEAD
-			// check if canon block and write transactions
-			if stat == core.CanonStatTy {
-				// implicit by posting ChainHeadEvent
-				mustCommitNewWork = false
-			}
-=======
->>>>>>> 37685930
 			// Broadcast the block and announce chain insertion event
 			self.mux.Post(core.NewMinedBlockEvent{Block: block})
 			var (
@@ -437,13 +351,6 @@
 
 			// Insert the block into the set of pending ones to wait for confirmations
 			self.unconfirmed.Insert(block.NumberU64(), block.Hash())
-<<<<<<< HEAD
-
-			if mustCommitNewWork {
-				self.commitNewWork()
-			}
-=======
->>>>>>> 37685930
 		}
 	}
 }
@@ -468,7 +375,6 @@
 		return err
 	}
 	work := &Work{
-<<<<<<< HEAD
 		config:       self.config,
 		signer:       types.MakeSigner(self.config, header.Number),
 		state:        publicState,
@@ -478,16 +384,6 @@
 		header:       header,
 		createdAt:    time.Now(),
 		privateState: privateState,
-=======
-		config:    self.config,
-		signer:    types.NewEIP155Signer(self.config.ChainID),
-		state:     state,
-		ancestors: set.New(),
-		family:    set.New(),
-		uncles:    set.New(),
-		header:    header,
-		createdAt: time.Now(),
->>>>>>> 37685930
 	}
 
 	// when 08 is processed ancestors contain 07 (quick block)
@@ -640,25 +536,16 @@
 }
 
 func (env *Work) commitTransactions(mux *event.TypeMux, txs *types.TransactionsByPriceAndNonce, bc *core.BlockChain, coinbase common.Address) {
-<<<<<<< HEAD
-	gp := new(core.GasPool).AddGas(env.header.GasLimit)
-=======
 	if env.gasPool == nil {
 		env.gasPool = new(core.GasPool).AddGas(env.header.GasLimit)
 	}
->>>>>>> 37685930
 
 	var coalescedLogs []*types.Log
 
 	for {
 		// If we don't have enough gas for any further transactions then we're done
-<<<<<<< HEAD
-		if gp.Gas() < params.TxGas {
-			log.Trace("Not enough gas for further transactions", "gp", gp)
-=======
 		if env.gasPool.Gas() < params.TxGas {
 			log.Trace("Not enough gas for further transactions", "have", env.gasPool, "want", params.TxGas)
->>>>>>> 37685930
 			break
 		}
 		// Retrieve the next transaction and abort if all done
@@ -682,11 +569,7 @@
 		// Start executing the transaction
 		env.state.Prepare(tx.Hash(), common.Hash{}, env.tcount)
 
-<<<<<<< HEAD
-		err, logs := env.commitTransaction(tx, bc, coinbase, gp)
-=======
 		err, logs := env.commitTransaction(tx, bc, coinbase, env.gasPool)
->>>>>>> 37685930
 		switch err {
 		case core.ErrGasLimitReached:
 			// Pop the current out-of-gas transaction without shifting in the next from the account
@@ -741,11 +624,7 @@
 	snap := env.state.Snapshot()
 	privateSnap := env.privateState.Snapshot()
 
-<<<<<<< HEAD
 	receipt, privateReceipt, _, err := core.ApplyTransaction(env.config, bc, &coinbase, gp, env.state, env.privateState, env.header, tx, &env.header.GasUsed, vm.Config{})
-=======
-	receipt, _, err := core.ApplyTransaction(env.config, bc, &coinbase, gp, env.state, env.header, tx, &env.header.GasUsed, vm.Config{})
->>>>>>> 37685930
 	if err != nil {
 		env.state.RevertToSnapshot(snap)
 		env.privateState.RevertToSnapshot(privateSnap)
@@ -754,7 +633,6 @@
 	env.txs = append(env.txs, tx)
 	env.receipts = append(env.receipts, receipt)
 
-<<<<<<< HEAD
 	logs := receipt.Logs
 	if privateReceipt != nil {
 		logs = append(receipt.Logs, privateReceipt.Logs...)
@@ -762,7 +640,4 @@
 	}
 
 	return nil, logs
-=======
-	return nil, receipt.Logs
->>>>>>> 37685930
 }