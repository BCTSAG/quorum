--- conflicted
+++ resolved
@@ -22,10 +22,7 @@
 import (
 	"fmt"
 
-<<<<<<< HEAD
-=======
 	"github.com/ethereum/go-ethereum/metrics"
->>>>>>> 37685930
 	"github.com/syndtr/goleveldb/leveldb"
 	"github.com/syndtr/goleveldb/leveldb/iterator"
 	"github.com/syndtr/goleveldb/leveldb/opt"
@@ -49,15 +46,10 @@
 	return database, nil
 }
 
-<<<<<<< HEAD
-func (self *LDBDatabase) Put(key []byte, value []byte) {
-	err := self.db.Put(key, value, nil)
-=======
 func (db *LDBDatabase) Put(key []byte, value []byte) {
 	metrics.GetOrRegisterCounter("ldbdatabase.put", nil).Inc(1)
 
 	err := db.db.Put(key, value, nil)
->>>>>>> 37685930
 	if err != nil {
 		fmt.Println("Error put", err)
 	}
