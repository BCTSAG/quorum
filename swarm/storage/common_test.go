// Copyright 2016 The go-ethereum Authors
// This file is part of the go-ethereum library.
//
// The go-ethereum library is free software: you can redistribute it and/or modify
// it under the terms of the GNU Lesser General Public License as published by
// the Free Software Foundation, either version 3 of the License, or
// (at your option) any later version.
//
// The go-ethereum library is distributed in the hope that it will be useful,
// but WITHOUT ANY WARRANTY; without even the implied warranty of
// MERCHANTABILITY or FITNESS FOR A PARTICULAR PURPOSE. See the
// GNU Lesser General Public License for more details.
//
// You should have received a copy of the GNU Lesser General Public License
// along with the go-ethereum library. If not, see <http://www.gnu.org/licenses/>.

package storage

import (
	"bytes"
	"crypto/rand"
	"flag"
	"fmt"
	"io"
	"sync"
	"testing"
	"time"

	"github.com/ethereum/go-ethereum/log"
<<<<<<< HEAD
=======
	colorable "github.com/mattn/go-colorable"
>>>>>>> 37685930
)

var (
	loglevel = flag.Int("loglevel", 3, "verbosity of logs")
)

func init() {
	flag.Parse()
	log.PrintOrigins(true)
	log.Root().SetHandler(log.LvlFilterHandler(log.Lvl(*loglevel), log.StreamHandler(colorable.NewColorableStderr(), log.TerminalFormat(true))))
}

type brokenLimitedReader struct {
	lr    io.Reader
	errAt int
	off   int
	size  int
}

func brokenLimitReader(data io.Reader, size int, errAt int) *brokenLimitedReader {
	return &brokenLimitedReader{
		lr:    data,
		errAt: errAt,
		size:  size,
	}
}

func mputRandomChunks(store ChunkStore, processors int, n int, chunksize int64) (hs []Address) {
	return mput(store, processors, n, GenerateRandomChunk)
}

func mput(store ChunkStore, processors int, n int, f func(i int64) *Chunk) (hs []Address) {
	wg := sync.WaitGroup{}
	wg.Add(processors)
	c := make(chan *Chunk)
	for i := 0; i < processors; i++ {
		go func() {
			defer wg.Done()
			for chunk := range c {
				wg.Add(1)
				chunk := chunk
				store.Put(chunk)
				go func() {
					defer wg.Done()
					<-chunk.dbStoredC
				}()
			}
		}()
	}
	fa := f
	if _, ok := store.(*MemStore); ok {
		fa = func(i int64) *Chunk {
			chunk := f(i)
			chunk.markAsStored()
			return chunk
		}
	}
	for i := 0; i < n; i++ {
		chunk := fa(int64(i))
		hs = append(hs, chunk.Addr)
		c <- chunk
	}
	close(c)
	wg.Wait()
	return hs
}

func mget(store ChunkStore, hs []Address, f func(h Address, chunk *Chunk) error) error {
	wg := sync.WaitGroup{}
	wg.Add(len(hs))
	errc := make(chan error)

	for _, k := range hs {
		go func(h Address) {
			defer wg.Done()
			chunk, err := store.Get(h)
			if err != nil {
				errc <- err
				return
			}
			if f != nil {
				err = f(h, chunk)
				if err != nil {
					errc <- err
					return
				}
			}
		}(k)
	}
	go func() {
		wg.Wait()
		close(errc)
	}()
	var err error
	select {
	case err = <-errc:
	case <-time.NewTimer(5 * time.Second).C:
		err = fmt.Errorf("timed out after 5 seconds")
	}
	return err
}

func testDataReader(l int) (r io.Reader) {
	return io.LimitReader(rand.Reader, int64(l))
}

func (r *brokenLimitedReader) Read(buf []byte) (int, error) {
	if r.off+len(buf) > r.errAt {
		return 0, fmt.Errorf("Broken reader")
	}
	r.off += len(buf)
	return r.lr.Read(buf)
}

func generateRandomData(l int) (r io.Reader, slice []byte) {
	slice = make([]byte, l)
	if _, err := rand.Read(slice); err != nil {
		panic("rand error")
	}
	r = io.LimitReader(bytes.NewReader(slice), int64(l))
	return
}

func testStoreRandom(m ChunkStore, processors int, n int, chunksize int64, t *testing.T) {
	hs := mputRandomChunks(m, processors, n, chunksize)
	err := mget(m, hs, nil)
	if err != nil {
		t.Fatalf("testStore failed: %v", err)
	}
}

func testStoreCorrect(m ChunkStore, processors int, n int, chunksize int64, t *testing.T) {
	hs := mputRandomChunks(m, processors, n, chunksize)
	f := func(h Address, chunk *Chunk) error {
		if !bytes.Equal(h, chunk.Addr) {
			return fmt.Errorf("key does not match retrieved chunk Key")
		}
<<<<<<< HEAD
	}()
	chunker := NewTreeChunker(&ChunkerParams{
		Branches: branches,
		Hash:     SHA3Hash,
	})
	swg := &sync.WaitGroup{}
	key, _ := chunker.Split(rand.Reader, l, chunkC, swg, nil)
	swg.Wait()
	close(chunkC)
	chunkC = make(chan *Chunk)

	quit := make(chan bool)

	go func() {
		for ch := range chunkC {
			go func(chunk *Chunk) {
				storedChunk, err := m.Get(chunk.Key)
				if err == notFound {
					log.Trace(fmt.Sprintf("chunk '%v' not found", chunk.Key.Log()))
				} else if err != nil {
					log.Trace(fmt.Sprintf("error retrieving chunk %v: %v", chunk.Key.Log(), err))
				} else {
					chunk.SData = storedChunk.SData
					chunk.Size = storedChunk.Size
				}
				log.Trace(fmt.Sprintf("chunk '%v' not found", chunk.Key.Log()))
				close(chunk.C)
			}(ch)
=======
		hasher := MakeHashFunc(DefaultHash)()
		hasher.ResetWithLength(chunk.SData[:8])
		hasher.Write(chunk.SData[8:])
		exp := hasher.Sum(nil)
		if !bytes.Equal(h, exp) {
			return fmt.Errorf("key is not hash of chunk data")
>>>>>>> 37685930
		}
		return nil
	}
	err := mget(m, hs, f)
	if err != nil {
		t.Fatalf("testStore failed: %v", err)
	}
}

func benchmarkStorePut(store ChunkStore, processors int, n int, chunksize int64, b *testing.B) {
	chunks := make([]*Chunk, n)
	i := 0
	f := func(dataSize int64) *Chunk {
		chunk := GenerateRandomChunk(dataSize)
		chunks[i] = chunk
		i++
		return chunk
	}

	mput(store, processors, n, f)

	f = func(dataSize int64) *Chunk {
		chunk := chunks[i]
		i++
		return chunk
	}

	b.ReportAllocs()
	b.ResetTimer()

	for j := 0; j < b.N; j++ {
		i = 0
		mput(store, processors, n, f)
	}
}

func benchmarkStoreGet(store ChunkStore, processors int, n int, chunksize int64, b *testing.B) {
	hs := mputRandomChunks(store, processors, n, chunksize)
	b.ReportAllocs()
	b.ResetTimer()
	for i := 0; i < b.N; i++ {
		err := mget(store, hs, nil)
		if err != nil {
			b.Fatalf("mget failed: %v", err)
		}
	}
}<|MERGE_RESOLUTION|>--- conflicted
+++ resolved
@@ -27,10 +27,7 @@
 	"time"
 
 	"github.com/ethereum/go-ethereum/log"
-<<<<<<< HEAD
-=======
 	colorable "github.com/mattn/go-colorable"
->>>>>>> 37685930
 )
 
 var (
@@ -168,43 +165,12 @@
 		if !bytes.Equal(h, chunk.Addr) {
 			return fmt.Errorf("key does not match retrieved chunk Key")
 		}
-<<<<<<< HEAD
-	}()
-	chunker := NewTreeChunker(&ChunkerParams{
-		Branches: branches,
-		Hash:     SHA3Hash,
-	})
-	swg := &sync.WaitGroup{}
-	key, _ := chunker.Split(rand.Reader, l, chunkC, swg, nil)
-	swg.Wait()
-	close(chunkC)
-	chunkC = make(chan *Chunk)
-
-	quit := make(chan bool)
-
-	go func() {
-		for ch := range chunkC {
-			go func(chunk *Chunk) {
-				storedChunk, err := m.Get(chunk.Key)
-				if err == notFound {
-					log.Trace(fmt.Sprintf("chunk '%v' not found", chunk.Key.Log()))
-				} else if err != nil {
-					log.Trace(fmt.Sprintf("error retrieving chunk %v: %v", chunk.Key.Log(), err))
-				} else {
-					chunk.SData = storedChunk.SData
-					chunk.Size = storedChunk.Size
-				}
-				log.Trace(fmt.Sprintf("chunk '%v' not found", chunk.Key.Log()))
-				close(chunk.C)
-			}(ch)
-=======
 		hasher := MakeHashFunc(DefaultHash)()
 		hasher.ResetWithLength(chunk.SData[:8])
 		hasher.Write(chunk.SData[8:])
 		exp := hasher.Sum(nil)
 		if !bytes.Equal(h, exp) {
 			return fmt.Errorf("key is not hash of chunk data")
->>>>>>> 37685930
 		}
 		return nil
 	}
