// Copyright 2016 The go-ethereum Authors
// This file is part of the go-ethereum library.
//
// The go-ethereum library is free software: you can redistribute it and/or modify
// it under the terms of the GNU Lesser General Public License as published by
// the Free Software Foundation, either version 3 of the License, or
// (at your option) any later version.
//
// The go-ethereum library is distributed in the hope that it will be useful,
// but WITHOUT ANY WARRANTY; without even the implied warranty of
// MERCHANTABILITY or FITNESS FOR A PARTICULAR PURPOSE. See the
// GNU Lesser General Public License for more details.
//
// You should have received a copy of the GNU Lesser General Public License
// along with the go-ethereum library. If not, see <http://www.gnu.org/licenses/>.

package api

import (
	"testing"
)

func testStorage(t *testing.T, f func(*Storage, bool)) {
	testAPI(t, func(api *API, toEncrypt bool) {
		f(NewStorage(api), toEncrypt)
	})
}

func TestStoragePutGet(t *testing.T) {
	testStorage(t, func(api *Storage, toEncrypt bool) {
		content := "hello"
		exp := expResponse(content, "text/plain", 0)
		// exp := expResponse([]byte(content), "text/plain", 0)
		bzzkey, wait, err := api.Put(content, exp.MimeType, toEncrypt)
		if err != nil {
			t.Fatalf("unexpected error: %v", err)
		}
<<<<<<< HEAD
		// to check put against the Api#Get
=======
		wait()
		bzzhash := bzzkey.Hex()
		// to check put against the API#Get
>>>>>>> 37685930
		resp0 := testGet(t, api.api, bzzhash, "")
		checkResponse(t, resp0, exp)

		// check storage#Get
		resp, err := api.Get(bzzhash)
		if err != nil {
			t.Fatalf("unexpected error: %v", err)
		}
		checkResponse(t, &testResponse{nil, resp}, exp)
	})
}<|MERGE_RESOLUTION|>--- conflicted
+++ resolved
@@ -35,13 +35,9 @@
 		if err != nil {
 			t.Fatalf("unexpected error: %v", err)
 		}
-<<<<<<< HEAD
-		// to check put against the Api#Get
-=======
 		wait()
 		bzzhash := bzzkey.Hex()
 		// to check put against the API#Get
->>>>>>> 37685930
 		resp0 := testGet(t, api.api, bzzhash, "")
 		checkResponse(t, resp0, exp)
 
