--- conflicted
+++ resolved
@@ -21,48 +21,6 @@
 	"sync"
 	"time"
 
-<<<<<<< HEAD
-	"github.com/ethereum/go-ethereum/common"
-	"github.com/ethereum/go-ethereum/log"
-	"github.com/ethereum/go-ethereum/metrics"
-	"github.com/ethereum/go-ethereum/p2p/discover"
-	"github.com/ethereum/go-ethereum/p2p/netutil"
-	"github.com/ethereum/go-ethereum/swarm/network/kademlia"
-	"github.com/ethereum/go-ethereum/swarm/storage"
-)
-
-// Hive is the logistic manager of the swarm
-// it uses a generic kademlia nodetable to find best peer list
-// for any target
-// this is used by the netstore to search for content in the swarm
-// the bzz protocol peersMsgData exchange is relayed to Kademlia
-// for db storage and filtering
-// connections and disconnections are reported and relayed
-// to keep the nodetable uptodate
-
-var (
-	peersNumGauge     = metrics.NewRegisteredGauge("network.peers.num", nil)
-	addPeerCounter    = metrics.NewRegisteredCounter("network.addpeer.count", nil)
-	removePeerCounter = metrics.NewRegisteredCounter("network.removepeer.count", nil)
-)
-
-type Hive struct {
-	listenAddr   func() string
-	callInterval uint64
-	id           discover.NodeID
-	addr         kademlia.Address
-	kad          *kademlia.Kademlia
-	path         string
-	quit         chan bool
-	toggle       chan bool
-	more         chan bool
-
-	// for testing only
-	swapEnabled bool
-	syncEnabled bool
-	blockRead   bool
-	blockWrite  bool
-=======
 	"github.com/ethereum/go-ethereum/common/hexutil"
 	"github.com/ethereum/go-ethereum/p2p"
 	"github.com/ethereum/go-ethereum/p2p/discover"
@@ -97,7 +55,6 @@
 	BaseAddr() []byte
 	// connectivity health check used for testing
 	Healthy(*PeerPot) *Health
->>>>>>> 37685930
 }
 
 // HiveParams holds the config options to hive
@@ -108,36 +65,6 @@
 	KeepAliveInterval     time.Duration
 }
 
-<<<<<<< HEAD
-//create default params
-func NewDefaultHiveParams() *HiveParams {
-	kad := kademlia.NewDefaultKadParams()
-	// kad.BucketSize = bucketSize
-	// kad.MaxProx = maxProx
-	// kad.ProxBinSize = proxBinSize
-
-	return &HiveParams{
-		CallInterval: callInterval,
-		KadParams:    kad,
-	}
-}
-
-//this can only finally be set after all config options (file, cmd line, env vars)
-//have been evaluated
-func (self *HiveParams) Init(path string) {
-	self.KadDbPath = filepath.Join(path, "bzz-peers.json")
-}
-
-func NewHive(addr common.Hash, params *HiveParams, swapEnabled, syncEnabled bool) *Hive {
-	kad := kademlia.New(kademlia.Address(addr), params.KadParams)
-	return &Hive{
-		callInterval: params.CallInterval,
-		kad:          kad,
-		addr:         kad.Addr(),
-		path:         params.KadDbPath,
-		swapEnabled:  swapEnabled,
-		syncEnabled:  syncEnabled,
-=======
 // NewHiveParams returns hive config with only the
 func NewHiveParams() *HiveParams {
 	return &HiveParams{
@@ -145,7 +72,6 @@
 		PeersBroadcastSetSize: 3,
 		MaxPeersPerRequest:    5,
 		KeepAliveInterval:     500 * time.Millisecond,
->>>>>>> 37685930
 	}
 }
 
@@ -172,22 +98,6 @@
 	}
 }
 
-<<<<<<< HEAD
-// Start receives network info only at startup
-// listedAddr is a function to retrieve listening address to advertise to peers
-// connectPeer is a function to connect to a peer based on its NodeID or enode URL
-// there are called on the p2p.Server which runs on the node
-func (self *Hive) Start(id discover.NodeID, listenAddr func() string, connectPeer func(string) error) (err error) {
-	self.toggle = make(chan bool)
-	self.more = make(chan bool)
-	self.quit = make(chan bool)
-	self.id = id
-	self.listenAddr = listenAddr
-	err = self.kad.Load(self.path, nil)
-	if err != nil {
-		log.Warn(fmt.Sprintf("Warning: error reading kaddb '%s' (skipping): %v", self.path, err))
-		err = nil
-=======
 // Start stars the hive, receives p2p.Server only at startup
 // server is used to connect to a peer based on its NodeID or enode URL
 // these are called on the p2p.Server which runs on the node
@@ -200,89 +110,12 @@
 			log.Error(fmt.Sprintf("%08x hive encoutered an error trying to load peers", h.BaseAddr()[:4]))
 			return err
 		}
->>>>>>> 37685930
 	}
 	// assigns the p2p.Server#AddPeer function to connect to peers
 	h.addPeer = server.AddPeer
 	// ticker to keep the hive alive
 	h.ticker = time.NewTicker(h.KeepAliveInterval)
 	// this loop is doing bootstrapping and maintains a healthy table
-<<<<<<< HEAD
-	go self.keepAlive()
-	go func() {
-		// whenever toggled ask kademlia about most preferred peer
-		for alive := range self.more {
-			if !alive {
-				// receiving false closes the loop while allowing parallel routines
-				// to attempt to write to more (remove Peer when shutting down)
-				return
-			}
-			node, need, proxLimit := self.kad.Suggest()
-
-			if node != nil && len(node.Url) > 0 {
-				log.Trace(fmt.Sprintf("call known bee %v", node.Url))
-				// enode or any lower level connection address is unnecessary in future
-				// discovery table is used to look it up.
-				connectPeer(node.Url)
-			}
-			if need {
-				// a random peer is taken from the table
-				peers := self.kad.FindClosest(kademlia.RandomAddressAt(self.addr, rand.Intn(self.kad.MaxProx)), 1)
-				if len(peers) > 0 {
-					// a random address at prox bin 0 is sent for lookup
-					randAddr := kademlia.RandomAddressAt(self.addr, proxLimit)
-					req := &retrieveRequestMsgData{
-						Key: storage.Key(randAddr[:]),
-					}
-					log.Trace(fmt.Sprintf("call any bee near %v (PO%03d) - messenger bee: %v", randAddr, proxLimit, peers[0]))
-					peers[0].(*peer).retrieve(req)
-				} else {
-					log.Warn(fmt.Sprintf("no peer"))
-				}
-				log.Trace(fmt.Sprintf("buzz kept alive"))
-			} else {
-				log.Info(fmt.Sprintf("no need for more bees"))
-			}
-			select {
-			case self.toggle <- need:
-			case <-self.quit:
-				return
-			}
-			log.Debug(fmt.Sprintf("queen's address: %v, population: %d (%d)", self.addr, self.kad.Count(), self.kad.DBCount()))
-		}
-	}()
-	return
-}
-
-// keepAlive is a forever loop
-// in its awake state it periodically triggers connection attempts
-// by writing to self.more until Kademlia Table is saturated
-// wake state is toggled by writing to self.toggle
-// it restarts if the table becomes non-full again due to disconnections
-func (self *Hive) keepAlive() {
-	alarm := time.NewTicker(time.Duration(self.callInterval)).C
-	for {
-		peersNumGauge.Update(int64(self.kad.Count()))
-		select {
-		case <-alarm:
-			if self.kad.DBCount() > 0 {
-				select {
-				case self.more <- true:
-					log.Debug(fmt.Sprintf("buzz wakeup"))
-				default:
-				}
-			}
-		case need := <-self.toggle:
-			if alarm == nil && need {
-				alarm = time.NewTicker(time.Duration(self.callInterval)).C
-			}
-			if alarm != nil && !need {
-				alarm = nil
-
-			}
-		case <-self.quit:
-			return
-=======
 	go h.connect()
 	return nil
 }
@@ -297,7 +130,6 @@
 		}
 		if err := h.Store.Close(); err != nil {
 			return fmt.Errorf("could not close file handle to persistence store: %v", err)
->>>>>>> 37685930
 		}
 	}
 	log.Info(fmt.Sprintf("%08x hive stopped, dropping peers", h.BaseAddr()[:4]))
@@ -317,44 +149,6 @@
 func (h *Hive) connect() {
 	for range h.ticker.C {
 
-<<<<<<< HEAD
-// called at the end of a successful protocol handshake
-func (self *Hive) addPeer(p *peer) error {
-	addPeerCounter.Inc(1)
-	defer func() {
-		select {
-		case self.more <- true:
-		default:
-		}
-	}()
-	log.Trace(fmt.Sprintf("hi new bee %v", p))
-	err := self.kad.On(p, loadSync)
-	if err != nil {
-		return err
-	}
-	// self lookup (can be encoded as nil/zero key since peers addr known) + no id ()
-	// the most common way of saying hi in bzz is initiation of gossip
-	// let me know about anyone new from my hood , here is the storageradius
-	// to send the 6 byte self lookup
-	// we do not record as request or forward it, just reply with peers
-	p.retrieve(&retrieveRequestMsgData{})
-	log.Trace(fmt.Sprintf("'whatsup wheresdaparty' sent to %v", p))
-
-	return nil
-}
-
-// called after peer disconnected
-func (self *Hive) removePeer(p *peer) {
-	removePeerCounter.Inc(1)
-	log.Debug(fmt.Sprintf("bee %v removed", p))
-	self.kad.Off(p, saveSync)
-	select {
-	case self.more <- true:
-	default:
-	}
-	if self.kad.Count() == 0 {
-		log.Debug(fmt.Sprintf("empty, all bees gone"))
-=======
 		addr, depth, changed := h.SuggestPeer()
 		if h.Discovery && changed {
 			NotifyDepth(uint8(depth), h)
@@ -371,7 +165,6 @@
 		}
 		log.Trace(fmt.Sprintf("%08x attempt to connect to bee %08x", h.BaseAddr()[:4], addr.Address()[:4]))
 		h.addPeer(under)
->>>>>>> 37685930
 	}
 }
 
@@ -394,19 +187,10 @@
 	return dp.Run(dp.HandleMsg)
 }
 
-<<<<<<< HEAD
-// disconnects all the peers
-func (self *Hive) DropAll() {
-	log.Info(fmt.Sprintf("dropping all bees"))
-	for _, node := range self.kad.FindClosest(kademlia.Address{}, 0) {
-		node.Drop()
-	}
-=======
 // NodeInfo function is used by the p2p.server RPC interface to display
 // protocol specific node information
 func (h *Hive) NodeInfo() interface{} {
 	return h.String()
->>>>>>> 37685930
 }
 
 // PeerInfo function is used by the p2p.server RPC interface to display
@@ -422,24 +206,10 @@
 	}
 }
 
-<<<<<<< HEAD
-// called by the protocol when receiving peerset (for target address)
-// peersMsgData is converted to a slice of NodeRecords for Kademlia
-// this is to store all thats needed
-func (self *Hive) HandlePeersMsg(req *peersMsgData, from *peer) {
-	var nrs []*kademlia.NodeRecord
-	for _, p := range req.Peers {
-		if err := netutil.CheckRelayIP(from.remoteAddr.IP, p.IP); err != nil {
-			log.Trace(fmt.Sprintf("invalid peer IP %v from %v: %v", from.remoteAddr.IP, p.IP, err))
-			continue
-		}
-		nrs = append(nrs, newNodeRecord(p))
-=======
 // ToAddr returns the serialisable version of u
 func ToAddr(pa OverlayPeer) *BzzAddr {
 	if addr, ok := pa.(*BzzAddr); ok {
 		return addr
->>>>>>> 37685930
 	}
 	if p, ok := pa.(*discPeer); ok {
 		return p.BzzAddr
@@ -447,26 +217,10 @@
 	return pa.(*BzzPeer).BzzAddr
 }
 
-<<<<<<< HEAD
-// reads the serialised form of sync state persisted as the 'Meta' attribute
-// and sets the decoded syncState on the online node
-func loadSync(record *kademlia.NodeRecord, node kademlia.Node) error {
-	p, ok := node.(*peer)
-	if !ok {
-		return fmt.Errorf("invalid type")
-	}
-	if record.Meta == nil {
-		log.Debug(fmt.Sprintf("no sync state for node record %v setting default", record))
-		p.syncState = &syncState{DbSyncState: &storage.DbSyncState{}}
-		return nil
-	}
-	state, err := decodeSync(record.Meta)
-=======
 // loadPeers, savePeer implement persistence callback/
 func (h *Hive) loadPeers() error {
 	var as []*BzzAddr
 	err := h.Store.Get("peers", &as)
->>>>>>> 37685930
 	if err != nil {
 		if err == state.ErrNotFound {
 			log.Info(fmt.Sprintf("hive %08x: no persisted peers found", h.BaseAddr()[:4]))
@@ -474,23 +228,6 @@
 		}
 		return err
 	}
-<<<<<<< HEAD
-	log.Trace(fmt.Sprintf("sync state for node record %v read from Meta: %s", record, string(*(record.Meta))))
-	p.syncState = state
-	return err
-}
-
-// callback when saving a sync state
-func saveSync(record *kademlia.NodeRecord, node kademlia.Node) {
-	if p, ok := node.(*peer); ok {
-		meta, err := encodeSync(p.syncState)
-		if err != nil {
-			log.Warn(fmt.Sprintf("error saving sync state for %v: %v", node, err))
-			return
-		}
-		log.Trace(fmt.Sprintf("saved sync state for %v: %s", node, string(*meta)))
-		record.Meta = meta
-=======
 	log.Info(fmt.Sprintf("hive %08x: peers loaded", h.BaseAddr()[:4]))
 
 	return h.Register(toOverlayAddrs(as...))
@@ -500,40 +237,10 @@
 func toOverlayAddrs(as ...*BzzAddr) (oas []OverlayAddr) {
 	for _, a := range as {
 		oas = append(oas, OverlayAddr(a))
->>>>>>> 37685930
 	}
 	return
 }
 
-<<<<<<< HEAD
-// the immediate response to a retrieve request,
-// sends relevant peer data given by the kademlia hive to the requester
-// TODO: remember peers sent for duration of the session, only new peers sent
-func (self *Hive) peers(req *retrieveRequestMsgData) {
-	if req != nil {
-		var addrs []*peerAddr
-		if req.timeout == nil || time.Now().Before(*(req.timeout)) {
-			key := req.Key
-			// self lookup from remote peer
-			if storage.IsZeroKey(key) {
-				addr := req.from.Addr()
-				key = storage.Key(addr[:])
-				req.Key = nil
-			}
-			// get peer addresses from hive
-			for _, peer := range self.getPeers(key, int(req.MaxPeers)) {
-				addrs = append(addrs, peer.remoteAddr)
-			}
-			log.Debug(fmt.Sprintf("Hive sending %d peer addresses to %v. req.Id: %v, req.Key: %v", len(addrs), req.from, req.Id, req.Key.Log()))
-
-			peersData := &peersMsgData{
-				Peers: addrs,
-				Key:   req.Key,
-				Id:    req.Id,
-			}
-			peersData.setTimeout(req.timeout)
-			req.from.peers(peersData)
-=======
 // savePeers, savePeer implement persistence callback/
 func (h *Hive) savePeers() error {
 	var peers []*BzzAddr
@@ -541,7 +248,6 @@
 		if pa == nil {
 			log.Warn(fmt.Sprintf("empty addr: %v", i))
 			return true
->>>>>>> 37685930
 		}
 		apa := ToAddr(pa)
 		log.Trace("saving peer", "peer", apa)
