// Copyright 2015 The go-ethereum Authors
// This file is part of the go-ethereum library.
//
// The go-ethereum library is free software: you can redistribute it and/or modify
// it under the terms of the GNU Lesser General Public License as published by
// the Free Software Foundation, either version 3 of the License, or
// (at your option) any later version.
//
// The go-ethereum library is distributed in the hope that it will be useful,
// but WITHOUT ANY WARRANTY; without even the implied warranty of
// MERCHANTABILITY or FITNESS FOR A PARTICULAR PURPOSE. See the
// GNU Lesser General Public License for more details.
//
// You should have received a copy of the GNU Lesser General Public License
// along with the go-ethereum library. If not, see <http://www.gnu.org/licenses/>.

package core

import (
	"fmt"
	"math/big"

	"github.com/ethereum/go-ethereum/common"
	"github.com/ethereum/go-ethereum/consensus"
	"github.com/ethereum/go-ethereum/consensus/misc"
	"github.com/ethereum/go-ethereum/core/state"
	"github.com/ethereum/go-ethereum/core/types"
	"github.com/ethereum/go-ethereum/core/vm"
	"github.com/ethereum/go-ethereum/ethdb"
	"github.com/ethereum/go-ethereum/params"
<<<<<<< HEAD
)

// So we can deterministically seed different blockchains
var (
	canonicalSeed = 1
	forkSeed      = 2
=======
>>>>>>> 37685930
)

// BlockGen creates blocks for testing.
// See GenerateChain for a detailed explanation.
type BlockGen struct {
	i           int
	parent      *types.Block
	chain       []*types.Block
	chainReader consensus.ChainReader
	header      *types.Header
	statedb     *state.StateDB

	gasPool  *GasPool
	txs      []*types.Transaction
	receipts []*types.Receipt
	uncles   []*types.Header

	config *params.ChainConfig
	engine consensus.Engine
}

// SetCoinbase sets the coinbase of the generated block.
// It can be called at most once.
func (b *BlockGen) SetCoinbase(addr common.Address) {
	if b.gasPool != nil {
		if len(b.txs) > 0 {
			panic("coinbase must be set before adding transactions")
		}
		panic("coinbase can only be set once")
	}
	b.header.Coinbase = addr
	b.gasPool = new(GasPool).AddGas(b.header.GasLimit)
}

// SetExtra sets the extra data field of the generated block.
func (b *BlockGen) SetExtra(data []byte) {
	b.header.Extra = data
}

// AddTx adds a transaction to the generated block. If no coinbase has
// been set, the block's coinbase is set to the zero address.
//
// AddTx panics if the transaction cannot be executed. In addition to
// the protocol-imposed limitations (gas limit, etc.), there are some
// further limitations on the content of transactions that can be
// added. Notably, contract code relying on the BLOCKHASH instruction
// will panic during execution.
func (b *BlockGen) AddTx(tx *types.Transaction) {
	b.AddTxWithChain(nil, tx)
}

// AddTxWithChain adds a transaction to the generated block. If no coinbase has
// been set, the block's coinbase is set to the zero address.
//
// AddTxWithChain panics if the transaction cannot be executed. In addition to
// the protocol-imposed limitations (gas limit, etc.), there are some
// further limitations on the content of transactions that can be
// added. If contract code relies on the BLOCKHASH instruction,
// the block in chain will be returned.
func (b *BlockGen) AddTxWithChain(bc *BlockChain, tx *types.Transaction) {
	if b.gasPool == nil {
		b.SetCoinbase(common.Address{})
	}
	b.statedb.Prepare(tx.Hash(), common.Hash{}, len(b.txs))
<<<<<<< HEAD
	receipt, _, _, err := ApplyTransaction(b.config, bc, &b.header.Coinbase, b.gasPool, b.statedb, b.statedb, b.header, tx, &b.header.GasUsed, vm.Config{})
=======
	receipt, _, err := ApplyTransaction(b.config, bc, &b.header.Coinbase, b.gasPool, b.statedb, b.header, tx, &b.header.GasUsed, vm.Config{})
>>>>>>> 37685930
	if err != nil {
		panic(err)
	}
	b.txs = append(b.txs, tx)
	b.receipts = append(b.receipts, receipt)
}

// Number returns the block number of the block being generated.
func (b *BlockGen) Number() *big.Int {
	return new(big.Int).Set(b.header.Number)
}

// AddUncheckedReceipt forcefully adds a receipts to the block without a
// backing transaction.
//
// AddUncheckedReceipt will cause consensus failures when used during real
// chain processing. This is best used in conjunction with raw block insertion.
func (b *BlockGen) AddUncheckedReceipt(receipt *types.Receipt) {
	b.receipts = append(b.receipts, receipt)
}

// TxNonce returns the next valid transaction nonce for the
// account at addr. It panics if the account does not exist.
func (b *BlockGen) TxNonce(addr common.Address) uint64 {
	if !b.statedb.Exist(addr) {
		panic("account does not exist")
	}
	return b.statedb.GetNonce(addr)
}

// AddUncle adds an uncle header to the generated block.
func (b *BlockGen) AddUncle(h *types.Header) {
	b.uncles = append(b.uncles, h)
}

// PrevBlock returns a previously generated block by number. It panics if
// num is greater or equal to the number of the block being generated.
// For index -1, PrevBlock returns the parent block given to GenerateChain.
func (b *BlockGen) PrevBlock(index int) *types.Block {
	if index >= b.i {
		panic("block index out of range")
	}
	if index == -1 {
		return b.parent
	}
	return b.chain[index]
}

// OffsetTime modifies the time instance of a block, implicitly changing its
// associated difficulty. It's useful to test scenarios where forking is not
// tied to chain length directly.
func (b *BlockGen) OffsetTime(seconds int64) {
	b.header.Time.Add(b.header.Time, new(big.Int).SetInt64(seconds))
	if b.header.Time.Cmp(b.parent.Header().Time) <= 0 {
		panic("block time out of range")
	}
	b.header.Difficulty = b.engine.CalcDifficulty(b.chainReader, b.header.Time.Uint64(), b.parent.Header())
}

// GenerateChain creates a chain of n blocks. The first block's
// parent will be the provided parent. db is used to store
// intermediate states and should contain the parent's state trie.
//
// The generator function is called with a new block generator for
// every block. Any transactions and uncles added to the generator
// become part of the block. If gen is nil, the blocks will be empty
// and their coinbase will be the zero address.
//
// Blocks created by GenerateChain do not contain valid proof of work
// values. Inserting them into BlockChain requires use of FakePow or
// a similar non-validating proof of work implementation.
func GenerateChain(config *params.ChainConfig, parent *types.Block, engine consensus.Engine, db ethdb.Database, n int, gen func(int, *BlockGen)) ([]*types.Block, []types.Receipts) {
	if config == nil {
		config = params.TestChainConfig
	}
	blocks, receipts := make(types.Blocks, n), make([]types.Receipts, n)
	genblock := func(i int, parent *types.Block, statedb *state.StateDB) (*types.Block, types.Receipts) {
		// TODO(karalabe): This is needed for clique, which depends on multiple blocks.
		// It's nonetheless ugly to spin up a blockchain here. Get rid of this somehow.
		blockchain, _ := NewBlockChain(db, nil, config, engine, vm.Config{})
		defer blockchain.Stop()

		b := &BlockGen{i: i, parent: parent, chain: blocks, chainReader: blockchain, statedb: statedb, config: config, engine: engine}
		b.header = makeHeader(b.chainReader, parent, statedb, b.engine)

		// Mutate the state and block according to any hard-fork specs
		if daoBlock := config.DAOForkBlock; daoBlock != nil {
			limit := new(big.Int).Add(daoBlock, params.DAOForkExtraRange)
			if b.header.Number.Cmp(daoBlock) >= 0 && b.header.Number.Cmp(limit) < 0 {
				if config.DAOForkSupport {
					b.header.Extra = common.CopyBytes(params.DAOForkBlockExtra)
				}
			}
		}
		if config.DAOForkSupport && config.DAOForkBlock != nil && config.DAOForkBlock.Cmp(b.header.Number) == 0 {
			misc.ApplyDAOHardFork(statedb)
		}
		// Execute any user modifications to the block and finalize it
		if gen != nil {
			gen(i, b)
		}

		if b.engine != nil {
			block, _ := b.engine.Finalize(b.chainReader, b.header, statedb, b.txs, b.uncles, b.receipts)
			// Write state changes to db
			root, err := statedb.Commit(config.IsEIP158(b.header.Number))
			if err != nil {
				panic(fmt.Sprintf("state write error: %v", err))
			}
			if err := statedb.Database().TrieDB().Commit(root, false); err != nil {
				panic(fmt.Sprintf("trie write error: %v", err))
			}
			return block, b.receipts
		}
		return nil, nil
	}
	for i := 0; i < n; i++ {
		statedb, err := state.New(parent.Root(), state.NewDatabase(db))
		if err != nil {
			panic(err)
		}
		block, receipt := genblock(i, parent, statedb)
		blocks[i] = block
		receipts[i] = receipt
		parent = block
	}
	return blocks, receipts
}

func makeHeader(chain consensus.ChainReader, parent *types.Block, state *state.StateDB, engine consensus.Engine) *types.Header {
	var time *big.Int
	if parent.Time() == nil {
		time = big.NewInt(10)
	} else {
		time = new(big.Int).Add(parent.Time(), big.NewInt(10)) // block time is fixed at 10 seconds
	}

	return &types.Header{
		Root:       state.IntermediateRoot(chain.Config().IsEIP158(parent.Number())),
		ParentHash: parent.Hash(),
		Coinbase:   parent.Coinbase(),
		Difficulty: engine.CalcDifficulty(chain, time.Uint64(), &types.Header{
			Number:     parent.Number(),
			Time:       new(big.Int).Sub(time, big.NewInt(10)),
			Difficulty: parent.Difficulty(),
			UncleHash:  parent.UncleHash(),
		}),
		GasLimit: CalcGasLimit(parent),
		Number:   new(big.Int).Add(parent.Number(), common.Big1),
		Time:     time,
<<<<<<< HEAD
	}
}

// newCanonical creates a chain database, and injects a deterministic canonical
// chain. Depending on the full flag, if creates either a full block chain or a
// header only chain.
func newCanonical(engine consensus.Engine, n int, full bool) (ethdb.Database, *BlockChain, error) {
	var (
		db      = ethdb.NewMemDatabase()
		genesis = new(Genesis).MustCommit(db)
	)

	// Initialize a fresh chain with only a genesis block
	blockchain, _ := NewBlockChain(db, nil, params.AllEthashProtocolChanges, engine, vm.Config{})
	// Create and inject the requested chain
	if n == 0 {
		return db, blockchain, nil
	}
	if full {
		// Full block-chain requested
		blocks := makeBlockChain(genesis, n, engine, db, canonicalSeed)
		_, err := blockchain.InsertChain(blocks)
		return db, blockchain, err
	}
	// Header-only chain requested
	headers := makeHeaderChain(genesis.Header(), n, engine, db, canonicalSeed)
	_, err := blockchain.InsertHeaderChain(headers, 1)
	return db, blockchain, err
=======
	}
>>>>>>> 37685930
}

// makeHeaderChain creates a deterministic chain of headers rooted at parent.
func makeHeaderChain(parent *types.Header, n int, engine consensus.Engine, db ethdb.Database, seed int) []*types.Header {
	blocks := makeBlockChain(types.NewBlockWithHeader(parent), n, engine, db, seed)
	headers := make([]*types.Header, len(blocks))
	for i, block := range blocks {
		headers[i] = block.Header()
	}
	return headers
}

// makeBlockChain creates a deterministic chain of blocks rooted at parent.
func makeBlockChain(parent *types.Block, n int, engine consensus.Engine, db ethdb.Database, seed int) []*types.Block {
	blocks, _ := GenerateChain(params.TestChainConfig, parent, engine, db, n, func(i int, b *BlockGen) {
		b.SetCoinbase(common.Address{0: byte(seed), 19: byte(i)})
	})
	return blocks
}<|MERGE_RESOLUTION|>--- conflicted
+++ resolved
@@ -28,15 +28,6 @@
 	"github.com/ethereum/go-ethereum/core/vm"
 	"github.com/ethereum/go-ethereum/ethdb"
 	"github.com/ethereum/go-ethereum/params"
-<<<<<<< HEAD
-)
-
-// So we can deterministically seed different blockchains
-var (
-	canonicalSeed = 1
-	forkSeed      = 2
-=======
->>>>>>> 37685930
 )
 
 // BlockGen creates blocks for testing.
@@ -101,11 +92,7 @@
 		b.SetCoinbase(common.Address{})
 	}
 	b.statedb.Prepare(tx.Hash(), common.Hash{}, len(b.txs))
-<<<<<<< HEAD
-	receipt, _, _, err := ApplyTransaction(b.config, bc, &b.header.Coinbase, b.gasPool, b.statedb, b.statedb, b.header, tx, &b.header.GasUsed, vm.Config{})
-=======
 	receipt, _, err := ApplyTransaction(b.config, bc, &b.header.Coinbase, b.gasPool, b.statedb, b.header, tx, &b.header.GasUsed, vm.Config{})
->>>>>>> 37685930
 	if err != nil {
 		panic(err)
 	}
@@ -256,38 +243,7 @@
 		GasLimit: CalcGasLimit(parent),
 		Number:   new(big.Int).Add(parent.Number(), common.Big1),
 		Time:     time,
-<<<<<<< HEAD
-	}
-}
-
-// newCanonical creates a chain database, and injects a deterministic canonical
-// chain. Depending on the full flag, if creates either a full block chain or a
-// header only chain.
-func newCanonical(engine consensus.Engine, n int, full bool) (ethdb.Database, *BlockChain, error) {
-	var (
-		db      = ethdb.NewMemDatabase()
-		genesis = new(Genesis).MustCommit(db)
-	)
-
-	// Initialize a fresh chain with only a genesis block
-	blockchain, _ := NewBlockChain(db, nil, params.AllEthashProtocolChanges, engine, vm.Config{})
-	// Create and inject the requested chain
-	if n == 0 {
-		return db, blockchain, nil
-	}
-	if full {
-		// Full block-chain requested
-		blocks := makeBlockChain(genesis, n, engine, db, canonicalSeed)
-		_, err := blockchain.InsertChain(blocks)
-		return db, blockchain, err
-	}
-	// Header-only chain requested
-	headers := makeHeaderChain(genesis.Header(), n, engine, db, canonicalSeed)
-	_, err := blockchain.InsertHeaderChain(headers, 1)
-	return db, blockchain, err
-=======
-	}
->>>>>>> 37685930
+	}
 }
 
 // makeHeaderChain creates a deterministic chain of headers rooted at parent.
