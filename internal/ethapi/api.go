// Copyright 2015 The go-ethereum Authors
// This file is part of the go-ethereum library.
//
// The go-ethereum library is free software: you can redistribute it and/or modify
// it under the terms of the GNU Lesser General Public License as published by
// the Free Software Foundation, either version 3 of the License, or
// (at your option) any later version.
//
// The go-ethereum library is distributed in the hope that it will be useful,
// but WITHOUT ANY WARRANTY; without even the implied warranty of
// MERCHANTABILITY or FITNESS FOR A PARTICULAR PURPOSE. See the
// GNU Lesser General Public License for more details.
//
// You should have received a copy of the GNU Lesser General Public License
// along with the go-ethereum library. If not, see <http://www.gnu.org/licenses/>.

package ethapi

import (
	"bytes"
	"context"
	"errors"
	"fmt"
	"math/big"
	"strings"
	"time"

	"encoding/hex"
	"encoding/json"
	"net/http"
<<<<<<< HEAD

	"github.com/davecgh/go-spew/spew"
=======
	"sync"

>>>>>>> 4d015bb4
	"github.com/ethereum/go-ethereum/accounts"
	"github.com/ethereum/go-ethereum/accounts/keystore"
	"github.com/ethereum/go-ethereum/common"
	"github.com/ethereum/go-ethereum/common/hexutil"
	"github.com/ethereum/go-ethereum/common/math"
	"github.com/ethereum/go-ethereum/consensus/ethash"
	"github.com/ethereum/go-ethereum/core"
	"github.com/ethereum/go-ethereum/core/rawdb"
	"github.com/ethereum/go-ethereum/core/types"
	"github.com/ethereum/go-ethereum/core/vm"
	"github.com/ethereum/go-ethereum/crypto"
	"github.com/ethereum/go-ethereum/log"
	"github.com/ethereum/go-ethereum/p2p"
	"github.com/ethereum/go-ethereum/params"
	"github.com/ethereum/go-ethereum/private"
	"github.com/ethereum/go-ethereum/rlp"
	"github.com/ethereum/go-ethereum/rpc"
	"github.com/syndtr/goleveldb/leveldb"
	"github.com/syndtr/goleveldb/leveldb/util"
)

const (
	defaultGasPrice = 50 * params.Shannon
)

// PublicEthereumAPI provides an API to access Ethereum related information.
// It offers only methods that operate on public data that is freely available to anyone.
type PublicEthereumAPI struct {
	b Backend
}

// NewPublicEthereumAPI creates a new Ethereum protocol API.
func NewPublicEthereumAPI(b Backend) *PublicEthereumAPI {
	return &PublicEthereumAPI{b}
}

// GasPrice returns a suggestion for a gas price.
func (s *PublicEthereumAPI) GasPrice(ctx context.Context) (*hexutil.Big, error) {
	price, err := s.b.SuggestPrice(ctx)
	return (*hexutil.Big)(price), err
}

// ProtocolVersion returns the current Ethereum protocol version this node supports
func (s *PublicEthereumAPI) ProtocolVersion() hexutil.Uint {
	return hexutil.Uint(s.b.ProtocolVersion())
}

// Syncing returns false in case the node is currently not syncing with the network. It can be up to date or has not
// yet received the latest block headers from its pears. In case it is synchronizing:
// - startingBlock: block number this node started to synchronise from
// - currentBlock:  block number this node is currently importing
// - highestBlock:  block number of the highest block header this node has received from peers
// - pulledStates:  number of state entries processed until now
// - knownStates:   number of known state entries that still need to be pulled
func (s *PublicEthereumAPI) Syncing() (interface{}, error) {
	progress := s.b.Downloader().Progress()

	// Return not syncing if the synchronisation already completed
	if progress.CurrentBlock >= progress.HighestBlock {
		return false, nil
	}
	// Otherwise gather the block sync stats
	return map[string]interface{}{
		"startingBlock": hexutil.Uint64(progress.StartingBlock),
		"currentBlock":  hexutil.Uint64(progress.CurrentBlock),
		"highestBlock":  hexutil.Uint64(progress.HighestBlock),
		"pulledStates":  hexutil.Uint64(progress.PulledStates),
		"knownStates":   hexutil.Uint64(progress.KnownStates),
	}, nil
}

// PublicTxPoolAPI offers and API for the transaction pool. It only operates on data that is non confidential.
type PublicTxPoolAPI struct {
	b Backend
}

// NewPublicTxPoolAPI creates a new tx pool service that gives information about the transaction pool.
func NewPublicTxPoolAPI(b Backend) *PublicTxPoolAPI {
	return &PublicTxPoolAPI{b}
}

// Content returns the transactions contained within the transaction pool.
func (s *PublicTxPoolAPI) Content() map[string]map[string]map[string]*RPCTransaction {
	content := map[string]map[string]map[string]*RPCTransaction{
		"pending": make(map[string]map[string]*RPCTransaction),
		"queued":  make(map[string]map[string]*RPCTransaction),
	}
	pending, queue := s.b.TxPoolContent()

	// Flatten the pending transactions
	for account, txs := range pending {
		dump := make(map[string]*RPCTransaction)
		for _, tx := range txs {
			dump[fmt.Sprintf("%d", tx.Nonce())] = newRPCPendingTransaction(tx)
		}
		content["pending"][account.Hex()] = dump
	}
	// Flatten the queued transactions
	for account, txs := range queue {
		dump := make(map[string]*RPCTransaction)
		for _, tx := range txs {
			dump[fmt.Sprintf("%d", tx.Nonce())] = newRPCPendingTransaction(tx)
		}
		content["queued"][account.Hex()] = dump
	}
	return content
}

// Status returns the number of pending and queued transaction in the pool.
func (s *PublicTxPoolAPI) Status() map[string]hexutil.Uint {
	pending, queue := s.b.Stats()
	return map[string]hexutil.Uint{
		"pending": hexutil.Uint(pending),
		"queued":  hexutil.Uint(queue),
	}
}

// Inspect retrieves the content of the transaction pool and flattens it into an
// easily inspectable list.
func (s *PublicTxPoolAPI) Inspect() map[string]map[string]map[string]string {
	content := map[string]map[string]map[string]string{
		"pending": make(map[string]map[string]string),
		"queued":  make(map[string]map[string]string),
	}
	pending, queue := s.b.TxPoolContent()

	// Define a formatter to flatten a transaction into a string
	var format = func(tx *types.Transaction) string {
		if to := tx.To(); to != nil {
			return fmt.Sprintf("%s: %v wei + %v gas × %v wei", tx.To().Hex(), tx.Value(), tx.Gas(), tx.GasPrice())
		}
		return fmt.Sprintf("contract creation: %v wei + %v gas × %v wei", tx.Value(), tx.Gas(), tx.GasPrice())
	}
	// Flatten the pending transactions
	for account, txs := range pending {
		dump := make(map[string]string)
		for _, tx := range txs {
			dump[fmt.Sprintf("%d", tx.Nonce())] = format(tx)
		}
		content["pending"][account.Hex()] = dump
	}
	// Flatten the queued transactions
	for account, txs := range queue {
		dump := make(map[string]string)
		for _, tx := range txs {
			dump[fmt.Sprintf("%d", tx.Nonce())] = format(tx)
		}
		content["queued"][account.Hex()] = dump
	}
	return content
}

// PublicAccountAPI provides an API to access accounts managed by this node.
// It offers only methods that can retrieve accounts.
type PublicAccountAPI struct {
	am *accounts.Manager
}

// NewPublicAccountAPI creates a new PublicAccountAPI.
func NewPublicAccountAPI(am *accounts.Manager) *PublicAccountAPI {
	return &PublicAccountAPI{am: am}
}

// Accounts returns the collection of accounts this node manages
func (s *PublicAccountAPI) Accounts() []common.Address {
	addresses := make([]common.Address, 0) // return [] instead of nil if empty
	for _, wallet := range s.am.Wallets() {
		for _, account := range wallet.Accounts() {
			addresses = append(addresses, account.Address)
		}
	}
	return addresses
}

// PrivateAccountAPI provides an API to access accounts managed by this node.
// It offers methods to create, (un)lock en list accounts. Some methods accept
// passwords and are therefore considered private by default.
type PrivateAccountAPI struct {
	am        *accounts.Manager
	nonceLock *AddrLocker
	b         Backend
}

// NewPrivateAccountAPI create a new PrivateAccountAPI.
func NewPrivateAccountAPI(b Backend, nonceLock *AddrLocker) *PrivateAccountAPI {
	return &PrivateAccountAPI{
		am:        b.AccountManager(),
		nonceLock: nonceLock,
		b:         b,
	}
}

// ListAccounts will return a list of addresses for accounts this node manages.
func (s *PrivateAccountAPI) ListAccounts() []common.Address {
	addresses := make([]common.Address, 0) // return [] instead of nil if empty
	for _, wallet := range s.am.Wallets() {
		for _, account := range wallet.Accounts() {
			addresses = append(addresses, account.Address)
		}
	}
	return addresses
}

// rawWallet is a JSON representation of an accounts.Wallet interface, with its
// data contents extracted into plain fields.
type rawWallet struct {
	URL      string             `json:"url"`
	Status   string             `json:"status"`
	Failure  string             `json:"failure,omitempty"`
	Accounts []accounts.Account `json:"accounts,omitempty"`
}

// ListWallets will return a list of wallets this node manages.
func (s *PrivateAccountAPI) ListWallets() []rawWallet {
	wallets := make([]rawWallet, 0) // return [] instead of nil if empty
	for _, wallet := range s.am.Wallets() {
		status, failure := wallet.Status()

		raw := rawWallet{
			URL:      wallet.URL().String(),
			Status:   status,
			Accounts: wallet.Accounts(),
		}
		if failure != nil {
			raw.Failure = failure.Error()
		}
		wallets = append(wallets, raw)
	}
	return wallets
}

// OpenWallet initiates a hardware wallet opening procedure, establishing a USB
// connection and attempting to authenticate via the provided passphrase. Note,
// the method may return an extra challenge requiring a second open (e.g. the
// Trezor PIN matrix challenge).
func (s *PrivateAccountAPI) OpenWallet(url string, passphrase *string) error {
	wallet, err := s.am.Wallet(url)
	if err != nil {
		return err
	}
	pass := ""
	if passphrase != nil {
		pass = *passphrase
	}
	return wallet.Open(pass)
}

// DeriveAccount requests a HD wallet to derive a new account, optionally pinning
// it for later reuse.
func (s *PrivateAccountAPI) DeriveAccount(url string, path string, pin *bool) (accounts.Account, error) {
	wallet, err := s.am.Wallet(url)
	if err != nil {
		return accounts.Account{}, err
	}
	derivPath, err := accounts.ParseDerivationPath(path)
	if err != nil {
		return accounts.Account{}, err
	}
	if pin == nil {
		pin = new(bool)
	}
	return wallet.Derive(derivPath, *pin)
}

// NewAccount will create a new account and returns the address for the new account.
func (s *PrivateAccountAPI) NewAccount(password string) (common.Address, error) {
	acc, err := fetchKeystore(s.am).NewAccount(password)
	if err == nil {
		return acc.Address, nil
	}
	return common.Address{}, err
}

// fetchKeystore retrives the encrypted keystore from the account manager.
func fetchKeystore(am *accounts.Manager) *keystore.KeyStore {
	return am.Backends(keystore.KeyStoreType)[0].(*keystore.KeyStore)
}

// ImportRawKey stores the given hex encoded ECDSA key into the key directory,
// encrypting it with the passphrase.
func (s *PrivateAccountAPI) ImportRawKey(privkey string, password string) (common.Address, error) {
	key, err := crypto.HexToECDSA(privkey)
	if err != nil {
		return common.Address{}, err
	}
	acc, err := fetchKeystore(s.am).ImportECDSA(key, password)
	return acc.Address, err
}

// UnlockAccount will unlock the account associated with the given address with
// the given password for duration seconds. If duration is nil it will use a
// default of 300 seconds. It returns an indication if the account was unlocked.
func (s *PrivateAccountAPI) UnlockAccount(addr common.Address, password string, duration *uint64) (bool, error) {
	const max = uint64(time.Duration(math.MaxInt64) / time.Second)
	var d time.Duration
	if duration == nil {
		d = 300 * time.Second
	} else if *duration > max {
		return false, errors.New("unlock duration too large")
	} else {
		d = time.Duration(*duration) * time.Second
	}
	err := fetchKeystore(s.am).TimedUnlock(accounts.Account{Address: addr}, password, d)
	return err == nil, err
}

// LockAccount will lock the account associated with the given address when it's unlocked.
func (s *PrivateAccountAPI) LockAccount(addr common.Address) bool {
	return fetchKeystore(s.am).Lock(addr) == nil
}

// signTransactions sets defaults and signs the given transaction
// NOTE: the caller needs to ensure that the nonceLock is held, if applicable,
// and release it after the transaction has been submitted to the tx pool
func (s *PrivateAccountAPI) signTransaction(ctx context.Context, args SendTxArgs, passwd string) (*types.Transaction, error) {
	// Look up the wallet containing the requested signer
	account := accounts.Account{Address: args.From}
	wallet, err := s.am.Find(account)
	if err != nil {
		return nil, err
	}
	// Set some sanity defaults and terminate on failure
	if err := args.setDefaults(ctx, s.b); err != nil {
		return nil, err
	}
	// Assemble the transaction and sign with the wallet
	tx := args.toTransaction()

	var chainID *big.Int
	if config := s.b.ChainConfig(); config.IsEIP155(s.b.CurrentBlock().Number()) {
		chainID = config.ChainID
	}
	return wallet.SignTxWithPassphrase(account, passwd, tx, chainID)
}

// SendTransaction will create a transaction from the given arguments and
// tries to sign it with the key associated with args.To. If the given passwd isn't
// able to decrypt the key it fails.
func (s *PrivateAccountAPI) SendTransaction(ctx context.Context, args SendTxArgs, passwd string) (common.Hash, error) {
	// Look up the wallet containing the requested signer
	account := accounts.Account{Address: args.From}

	wallet, err := s.am.Find(account)
	if err != nil {
		return common.Hash{}, err
	}

	if args.Nonce == nil {
		// Hold the addresse's mutex around signing to prevent concurrent assignment of
		// the same nonce to multiple accounts.
		s.nonceLock.LockAddr(args.From)
		defer s.nonceLock.UnlockAddr(args.From)
	}

	isPrivate := args.PrivateFor != nil

	if isPrivate {
<<<<<<< HEAD
		data := []byte(*args.Data)
		log.Info("sending private tx", "data", fmt.Sprintf("%x", data), "privatefrom", args.PrivateFrom, "privatefor", args.PrivateFor)
		data, err := private.P.Send(data, args.PrivateFrom, args.PrivateFor)
		log.Info("sent private tx", "data", fmt.Sprintf("%x", data), "privatefrom", args.PrivateFrom, "privatefor", args.PrivateFor)
		if err != nil {
			return common.Hash{}, err
		}
		// zekun: HACK
		d := hexutil.Bytes(data)
		args.Data = &d
=======
		if len(data) > 0 {
			log.Info("sending private tx", "data", fmt.Sprintf("%x", data), "privatefrom", args.PrivateFrom, "privatefor", args.PrivateFor)
			data, err = private.P.Send(data, args.PrivateFrom, args.PrivateFor)
			log.Info("sent private tx", "data", fmt.Sprintf("%x", data), "privatefrom", args.PrivateFrom, "privatefor", args.PrivateFor)
			if err != nil {
				return common.Hash{}, err
			}
		} // else tx_pool.go#validateTx will capture and throw error
		args.Data = data
>>>>>>> 4d015bb4
	}

	// Set some sanity defaults and terminate on failure
	if err := args.setDefaults(ctx, s.b); err != nil {
		return common.Hash{}, err
	}
	// Assemble the transaction and sign with the wallet
	tx := args.toTransaction()

	var chainID *big.Int
	if config := s.b.ChainConfig(); config.IsEIP155(s.b.CurrentBlock().Number()) && !isPrivate {
		chainID = config.ChainID
	}
	signed, err := wallet.SignTxWithPassphrase(account, passwd, tx, chainID)
	if err != nil {
		return common.Hash{}, err
	}
	return submitTransaction(ctx, s.b, signed, isPrivate)
}

// SignTransaction will create a transaction from the given arguments and
// tries to sign it with the key associated with args.To. If the given passwd isn't
// able to decrypt the key it fails. The transaction is returned in RLP-form, not broadcast
// to other nodes
func (s *PrivateAccountAPI) SignTransaction(ctx context.Context, args SendTxArgs, passwd string) (*SignTransactionResult, error) {
	// No need to obtain the noncelock mutex, since we won't be sending this
	// tx into the transaction pool, but right back to the user
	if args.Gas == nil {
		return nil, fmt.Errorf("gas not specified")
	}
	if args.GasPrice == nil {
		return nil, fmt.Errorf("gasPrice not specified")
	}
	if args.Nonce == nil {
		return nil, fmt.Errorf("nonce not specified")
	}
	signed, err := s.signTransaction(ctx, args, passwd)
	if err != nil {
		return nil, err
	}
	data, err := rlp.EncodeToBytes(signed)
	if err != nil {
		return nil, err
	}
	return &SignTransactionResult{data, signed}, nil
}

// signHash is a helper function that calculates a hash for the given message that can be
// safely used to calculate a signature from.
//
// The hash is calulcated as
//   keccak256("\x19Ethereum Signed Message:\n"${message length}${message}).
//
// This gives context to the signed message and prevents signing of transactions.
func signHash(data []byte) []byte {
	msg := fmt.Sprintf("\x19Ethereum Signed Message:\n%d%s", len(data), data)
	return crypto.Keccak256([]byte(msg))
}

// Sign calculates an Ethereum ECDSA signature for:
// keccack256("\x19Ethereum Signed Message:\n" + len(message) + message))
//
// Note, the produced signature conforms to the secp256k1 curve R, S and V values,
// where the V value will be 27 or 28 for legacy reasons.
//
// The key used to calculate the signature is decrypted with the given password.
//
// https://github.com/ethereum/go-ethereum/wiki/Management-APIs#personal_sign
func (s *PrivateAccountAPI) Sign(ctx context.Context, data hexutil.Bytes, addr common.Address, passwd string) (hexutil.Bytes, error) {
	// Look up the wallet containing the requested signer
	account := accounts.Account{Address: addr}

	wallet, err := s.b.AccountManager().Find(account)
	if err != nil {
		return nil, err
	}
	// Assemble sign the data with the wallet
	signature, err := wallet.SignHashWithPassphrase(account, passwd, signHash(data))
	if err != nil {
		return nil, err
	}
	signature[64] += 27 // Transform V from 0/1 to 27/28 according to the yellow paper
	return signature, nil
}

// EcRecover returns the address for the account that was used to create the signature.
// Note, this function is compatible with eth_sign and personal_sign. As such it recovers
// the address of:
// hash = keccak256("\x19Ethereum Signed Message:\n"${message length}${message})
// addr = ecrecover(hash, signature)
//
// Note, the signature must conform to the secp256k1 curve R, S and V values, where
// the V value must be be 27 or 28 for legacy reasons.
//
// https://github.com/ethereum/go-ethereum/wiki/Management-APIs#personal_ecRecover
func (s *PrivateAccountAPI) EcRecover(ctx context.Context, data, sig hexutil.Bytes) (common.Address, error) {
	if len(sig) != 65 {
		return common.Address{}, fmt.Errorf("signature must be 65 bytes long")
	}
	if sig[64] != 27 && sig[64] != 28 {
		return common.Address{}, fmt.Errorf("invalid Ethereum signature (V is not 27 or 28)")
	}
	sig[64] -= 27 // Transform yellow paper V from 27/28 to 0/1

	rpk, err := crypto.SigToPub(signHash(data), sig)
	if err != nil {
		return common.Address{}, err
	}
	return crypto.PubkeyToAddress(*rpk), nil
}

// SignAndSendTransaction was renamed to SendTransaction. This method is deprecated
// and will be removed in the future. It primary goal is to give clients time to update.
func (s *PrivateAccountAPI) SignAndSendTransaction(ctx context.Context, args SendTxArgs, passwd string) (common.Hash, error) {
	return s.SendTransaction(ctx, args, passwd)
}

// PublicBlockChainAPI provides an API to access the Ethereum blockchain.
// It offers only methods that operate on public data that is freely available to anyone.
type PublicBlockChainAPI struct {
	b Backend
}

// NewPublicBlockChainAPI creates a new Ethereum blockchain API.
func NewPublicBlockChainAPI(b Backend) *PublicBlockChainAPI {
	return &PublicBlockChainAPI{b}
}

// BlockNumber returns the block number of the chain head.
func (s *PublicBlockChainAPI) BlockNumber() hexutil.Uint64 {
	header, _ := s.b.HeaderByNumber(context.Background(), rpc.LatestBlockNumber) // latest header should always be available
	return hexutil.Uint64(header.Number.Uint64())
}

// GetBalance returns the amount of wei for the given address in the state of the
// given block number. The rpc.LatestBlockNumber and rpc.PendingBlockNumber meta
// block numbers are also allowed.
func (s *PublicBlockChainAPI) GetBalance(ctx context.Context, address common.Address, blockNr rpc.BlockNumber) (*hexutil.Big, error) {
	state, _, err := s.b.StateAndHeaderByNumber(ctx, blockNr)
	if state == nil || err != nil {
		return nil, err
	}
	return (*hexutil.Big)(state.GetBalance(address)), nil
}

// GetBlockByNumber returns the requested block. When blockNr is -1 the chain head is returned. When fullTx is true all
// transactions in the block are returned in full detail, otherwise only the transaction hash is returned.
func (s *PublicBlockChainAPI) GetBlockByNumber(ctx context.Context, blockNr rpc.BlockNumber, fullTx bool) (map[string]interface{}, error) {
	block, err := s.b.BlockByNumber(ctx, blockNr)
	if block != nil {
		response, err := s.rpcOutputBlock(block, true, fullTx)
		if err == nil && blockNr == rpc.PendingBlockNumber {
			// Pending blocks need to nil out a few fields
			for _, field := range []string{"hash", "nonce", "miner"} {
				response[field] = nil
			}
		}
		return response, err
	}
	return nil, err
}

// GetBlockByHash returns the requested block. When fullTx is true all transactions in the block are returned in full
// detail, otherwise only the transaction hash is returned.
func (s *PublicBlockChainAPI) GetBlockByHash(ctx context.Context, blockHash common.Hash, fullTx bool) (map[string]interface{}, error) {
	block, err := s.b.GetBlock(ctx, blockHash)
	if block != nil {
		return s.rpcOutputBlock(block, true, fullTx)
	}
	return nil, err
}

// GetUncleByBlockNumberAndIndex returns the uncle block for the given block hash and index. When fullTx is true
// all transactions in the block are returned in full detail, otherwise only the transaction hash is returned.
func (s *PublicBlockChainAPI) GetUncleByBlockNumberAndIndex(ctx context.Context, blockNr rpc.BlockNumber, index hexutil.Uint) (map[string]interface{}, error) {
	block, err := s.b.BlockByNumber(ctx, blockNr)
	if block != nil {
		uncles := block.Uncles()
		if index >= hexutil.Uint(len(uncles)) {
			log.Debug("Requested uncle not found", "number", blockNr, "hash", block.Hash(), "index", index)
			return nil, nil
		}
		block = types.NewBlockWithHeader(uncles[index])
		return s.rpcOutputBlock(block, false, false)
	}
	return nil, err
}

// GetUncleByBlockHashAndIndex returns the uncle block for the given block hash and index. When fullTx is true
// all transactions in the block are returned in full detail, otherwise only the transaction hash is returned.
func (s *PublicBlockChainAPI) GetUncleByBlockHashAndIndex(ctx context.Context, blockHash common.Hash, index hexutil.Uint) (map[string]interface{}, error) {
	block, err := s.b.GetBlock(ctx, blockHash)
	if block != nil {
		uncles := block.Uncles()
		if index >= hexutil.Uint(len(uncles)) {
			log.Debug("Requested uncle not found", "number", block.Number(), "hash", blockHash, "index", index)
			return nil, nil
		}
		block = types.NewBlockWithHeader(uncles[index])
		return s.rpcOutputBlock(block, false, false)
	}
	return nil, err
}

// GetUncleCountByBlockNumber returns number of uncles in the block for the given block number
func (s *PublicBlockChainAPI) GetUncleCountByBlockNumber(ctx context.Context, blockNr rpc.BlockNumber) *hexutil.Uint {
	if block, _ := s.b.BlockByNumber(ctx, blockNr); block != nil {
		n := hexutil.Uint(len(block.Uncles()))
		return &n
	}
	return nil
}

// GetUncleCountByBlockHash returns number of uncles in the block for the given block hash
func (s *PublicBlockChainAPI) GetUncleCountByBlockHash(ctx context.Context, blockHash common.Hash) *hexutil.Uint {
	if block, _ := s.b.GetBlock(ctx, blockHash); block != nil {
		n := hexutil.Uint(len(block.Uncles()))
		return &n
	}
	return nil
}

// GetCode returns the code stored at the given address in the state for the given block number.
func (s *PublicBlockChainAPI) GetCode(ctx context.Context, address common.Address, blockNr rpc.BlockNumber) (hexutil.Bytes, error) {
	state, _, err := s.b.StateAndHeaderByNumber(ctx, blockNr)
	if state == nil || err != nil {
		return nil, err
	}
	code := state.GetCode(address)
	return code, nil
}

// GetStorageAt returns the storage from the state at the given address, key and
// block number. The rpc.LatestBlockNumber and rpc.PendingBlockNumber meta block
// numbers are also allowed.
func (s *PublicBlockChainAPI) GetStorageAt(ctx context.Context, address common.Address, key string, blockNr rpc.BlockNumber) (hexutil.Bytes, error) {
	state, _, err := s.b.StateAndHeaderByNumber(ctx, blockNr)
	if state == nil || err != nil {
		return nil, err
	}
	res := state.GetState(address, common.HexToHash(key))
	return res[:], nil
}

// CallArgs represents the arguments for a call.
type CallArgs struct {
	From     common.Address  `json:"from"`
	To       *common.Address `json:"to"`
	Gas      hexutil.Uint64  `json:"gas"`
	GasPrice hexutil.Big     `json:"gasPrice"`
	Value    hexutil.Big     `json:"value"`
	Data     hexutil.Bytes   `json:"data"`
}

func (s *PublicBlockChainAPI) doCall(ctx context.Context, args CallArgs, blockNr rpc.BlockNumber, vmCfg vm.Config, timeout time.Duration) ([]byte, uint64, bool, error) {
	defer func(start time.Time) { log.Debug("Executing EVM call finished", "runtime", time.Since(start)) }(time.Now())

	state, header, err := s.b.StateAndHeaderByNumber(ctx, blockNr)
	if state == nil || err != nil {
		return nil, 0, false, err
	}
	// Set sender address or use a default if none specified
	addr := args.From
	if addr == (common.Address{}) {
		if wallets := s.b.AccountManager().Wallets(); len(wallets) > 0 {
			if accounts := wallets[0].Accounts(); len(accounts) > 0 {
				addr = accounts[0].Address
			}
		}
	}
	// Set default gas & gas price if none were set
	gas, gasPrice := uint64(args.Gas), args.GasPrice.ToInt()
	if gas == 0 {
		gas = math.MaxUint64 / 2
	}

	if gasPrice.Sign() == 0 && !s.b.ChainConfig().IsQuorum {
		gasPrice = new(big.Int).SetUint64(defaultGasPrice)
	}

	// Create new call message
	msg := types.NewMessage(addr, args.To, 0, args.Value.ToInt(), gas, gasPrice, args.Data, false)

	// Setup context so it may be cancelled the call has completed
	// or, in case of unmetered gas, setup a context with a timeout.
	var cancel context.CancelFunc
	if timeout > 0 {
		ctx, cancel = context.WithTimeout(ctx, timeout)
	} else {
		ctx, cancel = context.WithCancel(ctx)
	}
	// Make sure the context is cancelled when the call has completed
	// this makes sure resources are cleaned up.
	defer cancel()

	// Get a new instance of the EVM.
	evm, vmError, err := s.b.GetEVM(ctx, msg, state, header, vmCfg)
	if err != nil {
		return nil, 0, false, err
	}
	// Wait for the context to be done and cancel the evm. Even if the
	// EVM has finished, cancelling may be done (repeatedly)
	go func() {
		<-ctx.Done()
		evm.Cancel()
	}()

	// Setup the gas pool (also for unmetered requests)
	// and apply the message.
	gp := new(core.GasPool).AddGas(math.MaxUint64)
	res, gas, failed, err := core.ApplyMessage(evm, msg, gp)
	if err := vmError(); err != nil {
		return nil, 0, false, err
	}
	return res, gas, failed, err
}

// Call executes the given transaction on the state for the given block number.
// It doesn't make and changes in the state/blockchain and is useful to execute and retrieve values.
func (s *PublicBlockChainAPI) Call(ctx context.Context, args CallArgs, blockNr rpc.BlockNumber) (hexutil.Bytes, error) {
	result, _, _, err := s.doCall(ctx, args, blockNr, vm.Config{}, 5*time.Second)
	return (hexutil.Bytes)(result), err
}

// EstimateGas returns an estimate of the amount of gas needed to execute the
// given transaction against the current pending block.
func (s *PublicBlockChainAPI) EstimateGas(ctx context.Context, args CallArgs) (hexutil.Uint64, error) {
	// Binary search the gas requirement, as it may be higher than the amount used
	var (
		lo  uint64 = params.TxGas - 1
		hi  uint64
		cap uint64
	)
	if uint64(args.Gas) >= params.TxGas {
		hi = uint64(args.Gas)
	} else {
		// Retrieve the current pending block to act as the gas ceiling
		block, err := s.b.BlockByNumber(ctx, rpc.PendingBlockNumber)
		if err != nil {
			return 0, err
		}
		hi = block.GasLimit()
	}
	cap = hi

	// Create a helper to check if a gas allowance results in an executable transaction
	executable := func(gas uint64) bool {
		args.Gas = hexutil.Uint64(gas)

		_, _, failed, err := s.doCall(ctx, args, rpc.PendingBlockNumber, vm.Config{}, 0)
		if err != nil || failed {
			return false
		}
		return true
	}
	// Execute the binary search and hone in on an executable gas limit
	for lo+1 < hi {
		mid := (hi + lo) / 2
		if !executable(mid) {
			lo = mid
		} else {
			hi = mid
		}
	}
	// Reject the transaction as invalid if it still fails at the highest allowance
	if hi == cap {
		if !executable(hi) {
			return 0, fmt.Errorf("gas required exceeds allowance or always failing transaction")
		}
	}
	return hexutil.Uint64(hi), nil
}

// ExecutionResult groups all structured logs emitted by the EVM
// while replaying a transaction in debug mode as well as transaction
// execution status, the amount of gas used and the return value
type ExecutionResult struct {
	Gas         uint64         `json:"gas"`
	Failed      bool           `json:"failed"`
	ReturnValue string         `json:"returnValue"`
	StructLogs  []StructLogRes `json:"structLogs"`
}

// StructLogRes stores a structured log emitted by the EVM while replaying a
// transaction in debug mode
type StructLogRes struct {
	Pc      uint64             `json:"pc"`
	Op      string             `json:"op"`
	Gas     uint64             `json:"gas"`
	GasCost uint64             `json:"gasCost"`
	Depth   int                `json:"depth"`
	Error   error              `json:"error,omitempty"`
	Stack   *[]string          `json:"stack,omitempty"`
	Memory  *[]string          `json:"memory,omitempty"`
	Storage *map[string]string `json:"storage,omitempty"`
}

// formatLogs formats EVM returned structured logs for json output
func FormatLogs(logs []vm.StructLog) []StructLogRes {
	formatted := make([]StructLogRes, len(logs))
	for index, trace := range logs {
		formatted[index] = StructLogRes{
			Pc:      trace.Pc,
			Op:      trace.Op.String(),
			Gas:     trace.Gas,
			GasCost: trace.GasCost,
			Depth:   trace.Depth,
			Error:   trace.Err,
		}
		if trace.Stack != nil {
			stack := make([]string, len(trace.Stack))
			for i, stackValue := range trace.Stack {
				stack[i] = fmt.Sprintf("%x", math.PaddedBigBytes(stackValue, 32))
			}
			formatted[index].Stack = &stack
		}
		if trace.Memory != nil {
			memory := make([]string, 0, (len(trace.Memory)+31)/32)
			for i := 0; i+32 <= len(trace.Memory); i += 32 {
				memory = append(memory, fmt.Sprintf("%x", trace.Memory[i:i+32]))
			}
			formatted[index].Memory = &memory
		}
		if trace.Storage != nil {
			storage := make(map[string]string)
			for i, storageValue := range trace.Storage {
				storage[fmt.Sprintf("%x", i)] = fmt.Sprintf("%x", storageValue)
			}
			formatted[index].Storage = &storage
		}
	}
	return formatted
}

// RPCMarshalBlock converts the given block to the RPC output which depends on fullTx. If inclTx is true transactions are
// returned. When fullTx is true the returned block contains full transaction details, otherwise it will only contain
// transaction hashes.
func RPCMarshalBlock(b *types.Block, inclTx bool, fullTx bool) (map[string]interface{}, error) {
	head := b.Header() // copies the header once
	fields := map[string]interface{}{
		"number":           (*hexutil.Big)(head.Number),
		"hash":             b.Hash(),
		"parentHash":       head.ParentHash,
		"nonce":            head.Nonce,
		"mixHash":          head.MixDigest,
		"sha3Uncles":       head.UncleHash,
		"logsBloom":        head.Bloom,
		"stateRoot":        head.Root,
		"miner":            head.Coinbase,
		"difficulty":       (*hexutil.Big)(head.Difficulty),
		"extraData":        hexutil.Bytes(head.Extra),
		"size":             hexutil.Uint64(b.Size()),
		"gasLimit":         hexutil.Uint64(head.GasLimit),
		"gasUsed":          hexutil.Uint64(head.GasUsed),
		"timestamp":        (*hexutil.Big)(head.Time),
		"transactionsRoot": head.TxHash,
		"receiptsRoot":     head.ReceiptHash,
	}

	if inclTx {
		formatTx := func(tx *types.Transaction) (interface{}, error) {
			return tx.Hash(), nil
		}
		if fullTx {
			formatTx = func(tx *types.Transaction) (interface{}, error) {
				return newRPCTransactionFromBlockHash(b, tx.Hash()), nil
			}
		}
		txs := b.Transactions()
		transactions := make([]interface{}, len(txs))
		var err error
		for i, tx := range txs {
			if transactions[i], err = formatTx(tx); err != nil {
				return nil, err
			}
		}
		fields["transactions"] = transactions
	}

	uncles := b.Uncles()
	uncleHashes := make([]common.Hash, len(uncles))
	for i, uncle := range uncles {
		uncleHashes[i] = uncle.Hash()
	}
	fields["uncles"] = uncleHashes

	return fields, nil
}

// rpcOutputBlock uses the generalized output filler, then adds the total difficulty field, which requires
// a `PublicBlockchainAPI`.
func (s *PublicBlockChainAPI) rpcOutputBlock(b *types.Block, inclTx bool, fullTx bool) (map[string]interface{}, error) {
	fields, err := RPCMarshalBlock(b, inclTx, fullTx)
	if err != nil {
		return nil, err
	}
	fields["totalDifficulty"] = (*hexutil.Big)(s.b.GetTd(b.Hash()))
	return fields, err
}

// RPCTransaction represents a transaction that will serialize to the RPC representation of a transaction
type RPCTransaction struct {
	BlockHash        common.Hash     `json:"blockHash"`
	BlockNumber      *hexutil.Big    `json:"blockNumber"`
	From             common.Address  `json:"from"`
	Gas              hexutil.Uint64  `json:"gas"`
	GasPrice         *hexutil.Big    `json:"gasPrice"`
	Hash             common.Hash     `json:"hash"`
	Input            hexutil.Bytes   `json:"input"`
	Nonce            hexutil.Uint64  `json:"nonce"`
	To               *common.Address `json:"to"`
	TransactionIndex hexutil.Uint    `json:"transactionIndex"`
	Value            *hexutil.Big    `json:"value"`
	V                *hexutil.Big    `json:"v"`
	R                *hexutil.Big    `json:"r"`
	S                *hexutil.Big    `json:"s"`
}

// newRPCTransaction returns a transaction that will serialize to the RPC
// representation, with the given location metadata set (if available).
func newRPCTransaction(tx *types.Transaction, blockHash common.Hash, blockNumber uint64, index uint64) *RPCTransaction {
	var signer types.Signer = types.HomesteadSigner{}
	// joel: this is one of the two places we used a wrong signer to print txes
	if tx.Protected() && !tx.IsPrivate() {
		signer = types.NewEIP155Signer(tx.ChainId())
	}
	from, _ := types.Sender(signer, tx)
	v, r, s := tx.RawSignatureValues()

	result := &RPCTransaction{
		From:     from,
		Gas:      hexutil.Uint64(tx.Gas()),
		GasPrice: (*hexutil.Big)(tx.GasPrice()),
		Hash:     tx.Hash(),
		Input:    hexutil.Bytes(tx.Data()),
		Nonce:    hexutil.Uint64(tx.Nonce()),
		To:       tx.To(),
		Value:    (*hexutil.Big)(tx.Value()),
		V:        (*hexutil.Big)(v),
		R:        (*hexutil.Big)(r),
		S:        (*hexutil.Big)(s),
	}
	if blockHash != (common.Hash{}) {
		result.BlockHash = blockHash
		result.BlockNumber = (*hexutil.Big)(new(big.Int).SetUint64(blockNumber))
		result.TransactionIndex = hexutil.Uint(index)
	}
	return result
}

// newRPCPendingTransaction returns a pending transaction that will serialize to the RPC representation
func newRPCPendingTransaction(tx *types.Transaction) *RPCTransaction {
	return newRPCTransaction(tx, common.Hash{}, 0, 0)
}

// newRPCTransactionFromBlockIndex returns a transaction that will serialize to the RPC representation.
func newRPCTransactionFromBlockIndex(b *types.Block, index uint64) *RPCTransaction {
	txs := b.Transactions()
	if index >= uint64(len(txs)) {
		return nil
	}
	return newRPCTransaction(txs[index], b.Hash(), b.NumberU64(), index)
}

// newRPCRawTransactionFromBlockIndex returns the bytes of a transaction given a block and a transaction index.
func newRPCRawTransactionFromBlockIndex(b *types.Block, index uint64) hexutil.Bytes {
	txs := b.Transactions()
	if index >= uint64(len(txs)) {
		return nil
	}
	blob, _ := rlp.EncodeToBytes(txs[index])
	return blob
}

// newRPCTransactionFromBlockHash returns a transaction that will serialize to the RPC representation.
func newRPCTransactionFromBlockHash(b *types.Block, hash common.Hash) *RPCTransaction {
	for idx, tx := range b.Transactions() {
		if tx.Hash() == hash {
			return newRPCTransactionFromBlockIndex(b, uint64(idx))
		}
	}
	return nil
}

// PublicTransactionPoolAPI exposes methods for the RPC interface
type PublicTransactionPoolAPI struct {
	b         Backend
	nonceLock *AddrLocker
}

// NewPublicTransactionPoolAPI creates a new RPC service with methods specific for the transaction pool.
func NewPublicTransactionPoolAPI(b Backend, nonceLock *AddrLocker) *PublicTransactionPoolAPI {
	return &PublicTransactionPoolAPI{b, nonceLock}
}

// GetBlockTransactionCountByNumber returns the number of transactions in the block with the given block number.
func (s *PublicTransactionPoolAPI) GetBlockTransactionCountByNumber(ctx context.Context, blockNr rpc.BlockNumber) *hexutil.Uint {
	if block, _ := s.b.BlockByNumber(ctx, blockNr); block != nil {
		n := hexutil.Uint(len(block.Transactions()))
		return &n
	}
	return nil
}

// GetBlockTransactionCountByHash returns the number of transactions in the block with the given hash.
func (s *PublicTransactionPoolAPI) GetBlockTransactionCountByHash(ctx context.Context, blockHash common.Hash) *hexutil.Uint {
	if block, _ := s.b.GetBlock(ctx, blockHash); block != nil {
		n := hexutil.Uint(len(block.Transactions()))
		return &n
	}
	return nil
}

// GetTransactionByBlockNumberAndIndex returns the transaction for the given block number and index.
func (s *PublicTransactionPoolAPI) GetTransactionByBlockNumberAndIndex(ctx context.Context, blockNr rpc.BlockNumber, index hexutil.Uint) *RPCTransaction {
	if block, _ := s.b.BlockByNumber(ctx, blockNr); block != nil {
		return newRPCTransactionFromBlockIndex(block, uint64(index))
	}
	return nil
}

// GetTransactionByBlockHashAndIndex returns the transaction for the given block hash and index.
func (s *PublicTransactionPoolAPI) GetTransactionByBlockHashAndIndex(ctx context.Context, blockHash common.Hash, index hexutil.Uint) *RPCTransaction {
	if block, _ := s.b.GetBlock(ctx, blockHash); block != nil {
		return newRPCTransactionFromBlockIndex(block, uint64(index))
	}
	return nil
}

// GetRawTransactionByBlockNumberAndIndex returns the bytes of the transaction for the given block number and index.
func (s *PublicTransactionPoolAPI) GetRawTransactionByBlockNumberAndIndex(ctx context.Context, blockNr rpc.BlockNumber, index hexutil.Uint) hexutil.Bytes {
	if block, _ := s.b.BlockByNumber(ctx, blockNr); block != nil {
		return newRPCRawTransactionFromBlockIndex(block, uint64(index))
	}
	return nil
}

// GetRawTransactionByBlockHashAndIndex returns the bytes of the transaction for the given block hash and index.
func (s *PublicTransactionPoolAPI) GetRawTransactionByBlockHashAndIndex(ctx context.Context, blockHash common.Hash, index hexutil.Uint) hexutil.Bytes {
	if block, _ := s.b.GetBlock(ctx, blockHash); block != nil {
		return newRPCRawTransactionFromBlockIndex(block, uint64(index))
	}
	return nil
}

// GetTransactionCount returns the number of transactions the given address has sent for the given block number
func (s *PublicTransactionPoolAPI) GetTransactionCount(ctx context.Context, address common.Address, blockNr rpc.BlockNumber) (*hexutil.Uint64, error) {
	state, _, err := s.b.StateAndHeaderByNumber(ctx, blockNr)
	if state == nil || err != nil {
		return nil, err
	}
	nonce := state.GetNonce(address)
	return (*hexutil.Uint64)(&nonce), nil
}

// GetTransactionByHash returns the transaction for the given hash
func (s *PublicTransactionPoolAPI) GetTransactionByHash(ctx context.Context, hash common.Hash) *RPCTransaction {
	// Try to return an already finalized transaction
	if tx, blockHash, blockNumber, index := rawdb.ReadTransaction(s.b.ChainDb(), hash); tx != nil {
		return newRPCTransaction(tx, blockHash, blockNumber, index)
	}
	// No finalized transaction, try to retrieve it from the pool
	if tx := s.b.GetPoolTransaction(hash); tx != nil {
		return newRPCPendingTransaction(tx)
	}
	// Transaction unknown, return as such
	return nil
}

// GetRawTransactionByHash returns the bytes of the transaction for the given hash.
func (s *PublicTransactionPoolAPI) GetRawTransactionByHash(ctx context.Context, hash common.Hash) (hexutil.Bytes, error) {
	var tx *types.Transaction

	// Retrieve a finalized transaction, or a pooled otherwise
	if tx, _, _, _ = rawdb.ReadTransaction(s.b.ChainDb(), hash); tx == nil {
		if tx = s.b.GetPoolTransaction(hash); tx == nil {
			// Transaction not found anywhere, abort
			return nil, nil
		}
	}
	// Serialize to RLP and return
	return rlp.EncodeToBytes(tx)
}

// GetTransactionReceipt returns the transaction receipt for the given transaction hash.
func (s *PublicTransactionPoolAPI) GetTransactionReceipt(ctx context.Context, hash common.Hash) (map[string]interface{}, error) {
	tx, blockHash, blockNumber, index := rawdb.ReadTransaction(s.b.ChainDb(), hash)
	if tx == nil {
		return nil, nil
	}
	receipts, err := s.b.GetReceipts(ctx, blockHash)
	if err != nil {
		return nil, err
	}
	if len(receipts) <= int(index) {
		return nil, nil
	}
	receipt := receipts[index]

	var signer types.Signer = types.HomesteadSigner{}
	if tx.Protected() && !tx.IsPrivate() {
		signer = types.NewEIP155Signer(tx.ChainId())
	}
	from, _ := types.Sender(signer, tx)

	fields := map[string]interface{}{
		"blockHash":         blockHash,
		"blockNumber":       hexutil.Uint64(blockNumber),
		"transactionHash":   hash,
		"transactionIndex":  hexutil.Uint64(index),
		"from":              from,
		"to":                tx.To(),
		"gasUsed":           hexutil.Uint64(receipt.GasUsed),
		"cumulativeGasUsed": hexutil.Uint64(receipt.CumulativeGasUsed),
		"contractAddress":   nil,
		"logs":              receipt.Logs,
		"logsBloom":         receipt.Bloom,
	}

	// Assign receipt status or post state.
	if len(receipt.PostState) > 0 {
		fields["root"] = hexutil.Bytes(receipt.PostState)
	} else {
		fields["status"] = hexutil.Uint(receipt.Status)
	}
	if receipt.Logs == nil {
		fields["logs"] = [][]*types.Log{}
	}
	// If the ContractAddress is 20 0x0 bytes, assume it is not a contract creation
	if receipt.ContractAddress != (common.Address{}) {
		fields["contractAddress"] = receipt.ContractAddress
	}
	return fields, nil
}

// sign is a helper function that signs a transaction with the private key of the given address.
func (s *PublicTransactionPoolAPI) sign(addr common.Address, tx *types.Transaction) (*types.Transaction, error) {
	// Look up the wallet containing the requested signer
	account := accounts.Account{Address: addr}

	wallet, err := s.b.AccountManager().Find(account)
	if err != nil {
		return nil, err
	}
	// Request the wallet to sign the transaction
	var chainID *big.Int
	isQuorum := tx.IsPrivate()
	if config := s.b.ChainConfig(); config.IsEIP155(s.b.CurrentBlock().Number()) && !tx.IsPrivate() {
		chainID = config.ChainID
	}
	return wallet.SignTx(account, tx, chainID, isQuorum)
}

// SendTxArgs represents the arguments to sumbit a new transaction into the transaction pool.
type SendTxArgs struct {
	From     common.Address  `json:"from"`
	To       *common.Address `json:"to"`
	Gas      *hexutil.Uint64 `json:"gas"`
	GasPrice *hexutil.Big    `json:"gasPrice"`
	Value    *hexutil.Big    `json:"value"`
	Nonce    *hexutil.Uint64 `json:"nonce"`
	// We accept "data" and "input" for backwards-compatibility reasons. "input" is the
	// newer name and should be preferred by clients.
	Data  *hexutil.Bytes `json:"data"`
	Input *hexutil.Bytes `json:"input"`

	//Quorum
	PrivateFrom string   `json:"privateFrom"`
	PrivateFor  []string `json:"privateFor"`
	PrivateTxType string `json:"restriction"`
	//End-Quorum
}

// setDefaults is a helper function that fills in default values for unspecified tx fields.
func (args *SendTxArgs) setDefaults(ctx context.Context, b Backend) error {
	if args.Gas == nil {
		args.Gas = new(hexutil.Uint64)
		*(*uint64)(args.Gas) = 90000
	}
	if args.GasPrice == nil {
		price, err := b.SuggestPrice(ctx)
		if err != nil {
			return err
		}
		args.GasPrice = (*hexutil.Big)(price)
	}
	if args.Value == nil {
		args.Value = new(hexutil.Big)
	}
	if args.Nonce == nil {
		nonce, err := b.GetPoolNonce(ctx, args.From)
		if err != nil {
			return err
		}
		args.Nonce = (*hexutil.Uint64)(&nonce)
	}
	//Quorum
	if args.PrivateTxType == "" {
		args.PrivateTxType = "restricted"
	}
	//End-Quorum
	return nil
}

func (args *SendTxArgs) toTransaction() *types.Transaction {
	var input []byte
	if args.Data != nil {
		input = *args.Data
	} else if args.Input != nil {
		input = *args.Input
	}
	if args.To == nil {
		return types.NewContractCreation(uint64(*args.Nonce), (*big.Int)(args.Value), uint64(*args.Gas), (*big.Int)(args.GasPrice), input)
	}
	return types.NewTransaction(uint64(*args.Nonce), *args.To, (*big.Int)(args.Value), uint64(*args.Gas), (*big.Int)(args.GasPrice), input)
}

// submitTransaction is a helper function that submits tx to txPool and logs a message.
func submitTransaction(ctx context.Context, b Backend, tx *types.Transaction, isPrivate bool) (common.Hash, error) {
	if isPrivate {
		tx.SetPrivate()
	}

	if err := b.SendTx(ctx, tx); err != nil {
		return common.Hash{}, err
	}
	if tx.To() == nil {
		signer := types.MakeSigner(b.ChainConfig(), b.CurrentBlock().Number())
		from, err := types.Sender(signer, tx)
		if err != nil {
			return common.Hash{}, err
		}
		addr := crypto.CreateAddress(from, tx.Nonce())
		log.Info("Submitted contract creation", "fullhash", tx.Hash().Hex(), "to", addr.Hex())
		log.EmitCheckpoint(log.TxCreated, "tx", tx.Hash().Hex(), "to", addr.Hex())
	} else {
		log.Info("Submitted transaction", "fullhash", tx.Hash().Hex(), "recipient", tx.To())
		log.EmitCheckpoint(log.TxCreated, "tx", tx.Hash().Hex(), "to", tx.To().Hex())
	}
	return tx.Hash(), nil
}

// SendTransaction creates a transaction for the given argument, sign it and submit it to the
// transaction pool.
func (s *PublicTransactionPoolAPI) SendTransaction(ctx context.Context, args SendTxArgs) (common.Hash, error) {

	// Look up the wallet containing the requested signer
	account := accounts.Account{Address: args.From}

	wallet, err := s.b.AccountManager().Find(account)
	if err != nil {
		return common.Hash{}, err
	}

	if args.Nonce == nil {
		// Hold the addresse's mutex around signing to prevent concurrent assignment of
		// the same nonce to multiple accounts.
		s.nonceLock.LockAddr(args.From)
		defer s.nonceLock.UnlockAddr(args.From)
	}

	isPrivate := args.PrivateFor != nil
	var data []byte
	if isPrivate {
<<<<<<< HEAD
		if args.Data != nil {
			data = []byte(*args.Data)
		} else {
			log.Info("args.data is nil")
		}

		//Send private transaction to local Constellation node
		log.Info("sending private tx", "data", fmt.Sprintf("%x", data), "privatefrom", args.PrivateFrom, "privatefor", args.PrivateFor)
		data, err = private.P.Send(data, args.PrivateFrom, args.PrivateFor)
		log.Info("sent private tx", "data", fmt.Sprintf("%x", data), "privatefrom", args.PrivateFrom, "privatefor", args.PrivateFor)
		if err != nil {
			return common.Hash{}, err
		}
		// zekun: HACK
		d := hexutil.Bytes(data)
		args.Data = &d
=======
		if len(data) > 0 {
			//Send private transaction to local Constellation node
			log.Info("sending private tx", "data", fmt.Sprintf("%x", data), "privatefrom", args.PrivateFrom, "privatefor", args.PrivateFor)
			data, err = private.P.Send(data, args.PrivateFrom, args.PrivateFor)
			log.Info("sent private tx", "data", fmt.Sprintf("%x", data), "privatefrom", args.PrivateFrom, "privatefor", args.PrivateFor)
			if err != nil {
				return common.Hash{}, err
			}
		} // else tx_pool.go#validateTx will capture and throw error
		args.Data = data
>>>>>>> 4d015bb4
	}

	// Set some sanity defaults and terminate on failure
	if err := args.setDefaults(ctx, s.b); err != nil {
		return common.Hash{}, err
	}

	// Assemble the transaction and sign with the wallet
	tx := args.toTransaction()

	var chainID *big.Int
	isQuorum := tx.IsPrivate()
	if config := s.b.ChainConfig(); config.IsEIP155(s.b.CurrentBlock().Number()) && !isPrivate {
		chainID = config.ChainID
	}
	signed, err := wallet.SignTx(account, tx, chainID, isQuorum)
	if err != nil {
		return common.Hash{}, err
	}
	return submitTransaction(ctx, s.b, signed, isPrivate)
}

// SendRawTransaction will add the signed transaction to the transaction pool.
// The sender is responsible for signing the transaction and using the correct nonce.
func (s *PublicTransactionPoolAPI) SendRawTransaction(ctx context.Context, encodedTx hexutil.Bytes) (common.Hash, error) {
	tx := new(types.Transaction)
	if err := rlp.DecodeBytes(encodedTx, tx); err != nil {
		return common.Hash{}, err
	}
	return submitTransaction(ctx, s.b, tx, tx.IsPrivate())
}

// Sign calculates an ECDSA signature for:
// keccack256("\x19Ethereum Signed Message:\n" + len(message) + message).
//
// Note, the produced signature conforms to the secp256k1 curve R, S and V values,
// where the V value will be 27 or 28 for legacy reasons.
//
// The account associated with addr must be unlocked.
//
// https://github.com/ethereum/wiki/wiki/JSON-RPC#eth_sign
func (s *PublicTransactionPoolAPI) Sign(addr common.Address, data hexutil.Bytes) (hexutil.Bytes, error) {
	// Look up the wallet containing the requested signer
	account := accounts.Account{Address: addr}

	wallet, err := s.b.AccountManager().Find(account)
	if err != nil {
		return nil, err
	}
	// Sign the requested hash with the wallet
	signature, err := wallet.SignHash(account, signHash(data))
	if err == nil {
		signature[64] += 27 // Transform V from 0/1 to 27/28 according to the yellow paper
	}
	return signature, err
}

// SignTransactionResult represents a RLP encoded signed transaction.
type SignTransactionResult struct {
	Raw hexutil.Bytes      `json:"raw"`
	Tx  *types.Transaction `json:"tx"`
}

// SignTransaction will sign the given transaction with the from account.
// The node needs to have the private key of the account corresponding with
// the given from address and it needs to be unlocked.
func (s *PublicTransactionPoolAPI) SignTransaction(ctx context.Context, args SendTxArgs) (*SignTransactionResult, error) {
	if args.Gas == nil {
		return nil, fmt.Errorf("gas not specified")
	}
	if args.GasPrice == nil {
		return nil, fmt.Errorf("gasPrice not specified")
	}
	if args.Nonce == nil {
		return nil, fmt.Errorf("nonce not specified")
	}
	if err := args.setDefaults(ctx, s.b); err != nil {
		return nil, err
	}
	tx, err := s.sign(args.From, args.toTransaction())
	if err != nil {
		return nil, err
	}
	if args.PrivateFor != nil {
		tx.SetPrivate()
	}
	data, err := rlp.EncodeToBytes(tx)
	if err != nil {
		return nil, err
	}
	return &SignTransactionResult{data, tx}, nil
}

// PendingTransactions returns the transactions that are in the transaction pool
// and have a from address that is one of the accounts this node manages.
func (s *PublicTransactionPoolAPI) PendingTransactions() ([]*RPCTransaction, error) {
	pending, err := s.b.GetPoolTransactions()
	if err != nil {
		return nil, err
	}
	accounts := make(map[common.Address]struct{})
	for _, wallet := range s.b.AccountManager().Wallets() {
		for _, account := range wallet.Accounts() {
			accounts[account.Address] = struct{}{}
		}
	}
	transactions := make([]*RPCTransaction, 0, len(pending))
	for _, tx := range pending {
		var signer types.Signer = types.HomesteadSigner{}
		if tx.Protected() && !tx.IsPrivate() {
			signer = types.NewEIP155Signer(tx.ChainId())
		}
		from, _ := types.Sender(signer, tx)
		if _, exists := accounts[from]; exists {
			transactions = append(transactions, newRPCPendingTransaction(tx))
		}
	}
	return transactions, nil
}

// Resend accepts an existing transaction and a new gas price and limit. It will remove
// the given transaction from the pool and reinsert it with the new gas price and limit.
func (s *PublicTransactionPoolAPI) Resend(ctx context.Context, sendArgs SendTxArgs, gasPrice *hexutil.Big, gasLimit *hexutil.Uint64) (common.Hash, error) {
	if sendArgs.Nonce == nil {
		return common.Hash{}, fmt.Errorf("missing transaction nonce in transaction spec")
	}
	if err := sendArgs.setDefaults(ctx, s.b); err != nil {
		return common.Hash{}, err
	}
	matchTx := sendArgs.toTransaction()
	pending, err := s.b.GetPoolTransactions()
	if err != nil {
		return common.Hash{}, err
	}

	for _, p := range pending {
		var signer types.Signer = types.HomesteadSigner{}
		if p.Protected() && !p.IsPrivate() {
			signer = types.NewEIP155Signer(p.ChainId())
		}
		wantSigHash := signer.Hash(matchTx)

		if pFrom, err := types.Sender(signer, p); err == nil && pFrom == sendArgs.From && signer.Hash(p) == wantSigHash {
			// Match. Re-sign and send the transaction.
			if gasPrice != nil && (*big.Int)(gasPrice).Sign() != 0 {
				sendArgs.GasPrice = gasPrice
			}
			if gasLimit != nil && *gasLimit != 0 {
				sendArgs.Gas = gasLimit
			}
			newTx := sendArgs.toTransaction()
			if len(sendArgs.PrivateFor) > 0 {
				newTx.SetPrivate()
			}

			signedTx, err := s.sign(sendArgs.From, newTx)
			if err != nil {
				return common.Hash{}, err
			}
			if err = s.b.SendTx(ctx, signedTx); err != nil {
				return common.Hash{}, err
			}
			return signedTx.Hash(), nil
		}
	}

	return common.Hash{}, fmt.Errorf("Transaction %#x not found", matchTx.Hash())
}

// PublicDebugAPI is the collection of Ethereum APIs exposed over the public
// debugging endpoint.
type PublicDebugAPI struct {
	b Backend
}

// NewPublicDebugAPI creates a new API definition for the public debug methods
// of the Ethereum service.
func NewPublicDebugAPI(b Backend) *PublicDebugAPI {
	return &PublicDebugAPI{b: b}
}

// GetBlockRlp retrieves the RLP encoded for of a single block.
func (api *PublicDebugAPI) GetBlockRlp(ctx context.Context, number uint64) (string, error) {
	block, _ := api.b.BlockByNumber(ctx, rpc.BlockNumber(number))
	if block == nil {
		return "", fmt.Errorf("block #%d not found", number)
	}
	encoded, err := rlp.EncodeToBytes(block)
	if err != nil {
		return "", err
	}
	return fmt.Sprintf("%x", encoded), nil
}

// PrintBlock retrieves a block and returns its pretty printed form.
func (api *PublicDebugAPI) PrintBlock(ctx context.Context, number uint64) (string, error) {
	block, _ := api.b.BlockByNumber(ctx, rpc.BlockNumber(number))
	if block == nil {
		return "", fmt.Errorf("block #%d not found", number)
	}
	return spew.Sdump(block), nil
}

// SeedHash retrieves the seed hash of a block.
func (api *PublicDebugAPI) SeedHash(ctx context.Context, number uint64) (string, error) {
	block, _ := api.b.BlockByNumber(ctx, rpc.BlockNumber(number))
	if block == nil {
		return "", fmt.Errorf("block #%d not found", number)
	}
	return fmt.Sprintf("0x%x", ethash.SeedHash(number)), nil
}

// PrivateDebugAPI is the collection of Ethereum APIs exposed over the private
// debugging endpoint.
type PrivateDebugAPI struct {
	b Backend
}

// NewPrivateDebugAPI creates a new API definition for the private debug methods
// of the Ethereum service.
func NewPrivateDebugAPI(b Backend) *PrivateDebugAPI {
	return &PrivateDebugAPI{b: b}
}

// ChaindbProperty returns leveldb properties of the chain database.
func (api *PrivateDebugAPI) ChaindbProperty(property string) (string, error) {
	ldb, ok := api.b.ChainDb().(interface {
		LDB() *leveldb.DB
	})
	if !ok {
		return "", fmt.Errorf("chaindbProperty does not work for memory databases")
	}
	if property == "" {
		property = "leveldb.stats"
	} else if !strings.HasPrefix(property, "leveldb.") {
		property = "leveldb." + property
	}
	return ldb.LDB().GetProperty(property)
}

func (api *PrivateDebugAPI) ChaindbCompact() error {
	ldb, ok := api.b.ChainDb().(interface {
		LDB() *leveldb.DB
	})
	if !ok {
		return fmt.Errorf("chaindbCompact does not work for memory databases")
	}
	for b := byte(0); b < 255; b++ {
		log.Info("Compacting chain database", "range", fmt.Sprintf("0x%0.2X-0x%0.2X", b, b+1))
		err := ldb.LDB().CompactRange(util.Range{Start: []byte{b}, Limit: []byte{b + 1}})
		if err != nil {
			log.Error("Database compaction failed", "err", err)
			return err
		}
	}
	return nil
}

// SetHead rewinds the head of the blockchain to a previous block.
func (api *PrivateDebugAPI) SetHead(number hexutil.Uint64) {
	api.b.SetHead(uint64(number))
}

// PublicNetAPI offers network related RPC methods
type PublicNetAPI struct {
	net            *p2p.Server
	networkVersion uint64
}

// NewPublicNetAPI creates a new net API instance.
func NewPublicNetAPI(net *p2p.Server, networkVersion uint64) *PublicNetAPI {
	return &PublicNetAPI{net, networkVersion}
}

// Listening returns an indication if the node is listening for network connections.
func (s *PublicNetAPI) Listening() bool {
	return true // always listening
}

// PeerCount returns the number of connected peers
func (s *PublicNetAPI) PeerCount() hexutil.Uint {
	return hexutil.Uint(s.net.PeerCount())
}

// Version returns the current ethereum protocol version.
func (s *PublicNetAPI) Version() string {
	return fmt.Sprintf("%d", s.networkVersion)
}

// Quorum
// Please note: This is a temporary integration to improve performance in high-latency
// environments when sending many private transactions. It will be removed at a later
// date when account management is handled outside Ethereum.

type AsyncSendTxArgs struct {
	SendTxArgs
	CallbackUrl string `json:"callbackUrl"`
}

type AsyncResultSuccess struct {
	Id     string	   `json:"id,omitempty"`
	TxHash common.Hash `json:"txHash"`
}

type AsyncResultFailure struct {
	Id     string	   `json:"id,omitempty"`
	Error  string      `json:"error"`
}

type Async struct {
	sync.Mutex
	sem chan struct{}
}

func (s *PublicTransactionPoolAPI) send(ctx context.Context, asyncArgs AsyncSendTxArgs) {

	txHash, err := s.SendTransaction(ctx, asyncArgs.SendTxArgs)

	if asyncArgs.CallbackUrl != "" {

		//don't need to nil check this since id is required for every geth rpc call
		//even though this is stated in the specification as an "optional" parameter
		jsonId := ctx.Value("id").(*json.RawMessage)
		id := string(*jsonId)

		var resultResponse interface{}
		if err != nil {
			resultResponse = &AsyncResultFailure{Id: id, Error: err.Error()}
		} else {
			resultResponse = &AsyncResultSuccess{Id: id, TxHash: txHash}
		}

		buf := new(bytes.Buffer)
		err := json.NewEncoder(buf).Encode(resultResponse)
		if err != nil {
			log.Info("Error encoding callback JSON: %v", err)
			return
		}
		_, err = http.Post(asyncArgs.CallbackUrl, "application/json", buf)
		if err != nil {
			log.Info("Error sending callback: %v", err)
			return
		}
	}

}

func newAsync(n int) *Async {
	a := &Async{
		sem: make(chan struct{}, n),
	}
	return a
}

var async = newAsync(100)

// SendTransactionAsync creates a transaction for the given argument, signs it, and
// submits it to the transaction pool. This call returns immediately to allow sending
// many private transactions/bursts of transactions without waiting for the recipient
// parties to confirm receipt of the encrypted payloads. An optional callbackUrl may
// be specified--when a transaction is submitted to the transaction pool, it will be
// called with a POST request containing either {"error": "error message"} or
// {"txHash": "0x..."}.
//
// Please note: This is a temporary integration to improve performance in high-latency
// environments when sending many private transactions. It will be removed at a later
// date when account management is handled outside Ethereum.
func (s *PublicTransactionPoolAPI) SendTransactionAsync(ctx context.Context, args AsyncSendTxArgs) (common.Hash, error){

	select {
	case async.sem <- struct{}{}:
		go func() {
			s.send(ctx, args)
			<-async.sem
		}()
		return common.Hash{}, nil
	default:
		return common.Hash{}, errors.New("too many concurrent requests")
	}
}

// GetQuorumPayload returns the contents of a private transaction
func (s *PublicBlockChainAPI) GetQuorumPayload(digestHex string) (string, error) {
	if private.P == nil {
		return "", fmt.Errorf("PrivateTransactionManager is not enabled")
	}
	if len(digestHex) < 3 {
		return "", fmt.Errorf("Invalid digest hex")
	}
	if digestHex[:2] == "0x" {
		digestHex = digestHex[2:]
	}
	b, err := hex.DecodeString(digestHex)
	if err != nil {
		return "", err
	}
	if len(b) != 64 {
		return "", fmt.Errorf("Expected a Quorum digest of length 64, but got %d", len(b))
	}
	data, err := private.P.Receive(b)
	if err != nil {
		return "", err
	}
	return fmt.Sprintf("0x%x", data), nil
}
//End-Quorum<|MERGE_RESOLUTION|>--- conflicted
+++ resolved
@@ -28,13 +28,10 @@
 	"encoding/hex"
 	"encoding/json"
 	"net/http"
-<<<<<<< HEAD
 
 	"github.com/davecgh/go-spew/spew"
-=======
 	"sync"
 
->>>>>>> 4d015bb4
 	"github.com/ethereum/go-ethereum/accounts"
 	"github.com/ethereum/go-ethereum/accounts/keystore"
 	"github.com/ethereum/go-ethereum/common"
@@ -392,28 +389,18 @@
 	isPrivate := args.PrivateFor != nil
 
 	if isPrivate {
-<<<<<<< HEAD
 		data := []byte(*args.Data)
-		log.Info("sending private tx", "data", fmt.Sprintf("%x", data), "privatefrom", args.PrivateFrom, "privatefor", args.PrivateFor)
-		data, err := private.P.Send(data, args.PrivateFrom, args.PrivateFor)
-		log.Info("sent private tx", "data", fmt.Sprintf("%x", data), "privatefrom", args.PrivateFrom, "privatefor", args.PrivateFor)
-		if err != nil {
-			return common.Hash{}, err
-		}
-		// zekun: HACK
-		d := hexutil.Bytes(data)
-		args.Data = &d
-=======
 		if len(data) > 0 {
 			log.Info("sending private tx", "data", fmt.Sprintf("%x", data), "privatefrom", args.PrivateFrom, "privatefor", args.PrivateFor)
-			data, err = private.P.Send(data, args.PrivateFrom, args.PrivateFor)
+			data, err := private.P.Send(data, args.PrivateFrom, args.PrivateFor)
 			log.Info("sent private tx", "data", fmt.Sprintf("%x", data), "privatefrom", args.PrivateFrom, "privatefor", args.PrivateFor)
 			if err != nil {
 				return common.Hash{}, err
 			}
-		} // else tx_pool.go#validateTx will capture and throw error
-		args.Data = data
->>>>>>> 4d015bb4
+		}
+		// zekun: HACK
+		d := hexutil.Bytes(data)
+		args.Data = &d
 	}
 
 	// Set some sanity defaults and terminate on failure
@@ -1278,24 +1265,12 @@
 	isPrivate := args.PrivateFor != nil
 	var data []byte
 	if isPrivate {
-<<<<<<< HEAD
 		if args.Data != nil {
 			data = []byte(*args.Data)
 		} else {
 			log.Info("args.data is nil")
 		}
 
-		//Send private transaction to local Constellation node
-		log.Info("sending private tx", "data", fmt.Sprintf("%x", data), "privatefrom", args.PrivateFrom, "privatefor", args.PrivateFor)
-		data, err = private.P.Send(data, args.PrivateFrom, args.PrivateFor)
-		log.Info("sent private tx", "data", fmt.Sprintf("%x", data), "privatefrom", args.PrivateFrom, "privatefor", args.PrivateFor)
-		if err != nil {
-			return common.Hash{}, err
-		}
-		// zekun: HACK
-		d := hexutil.Bytes(data)
-		args.Data = &d
-=======
 		if len(data) > 0 {
 			//Send private transaction to local Constellation node
 			log.Info("sending private tx", "data", fmt.Sprintf("%x", data), "privatefrom", args.PrivateFrom, "privatefor", args.PrivateFor)
@@ -1304,9 +1279,10 @@
 			if err != nil {
 				return common.Hash{}, err
 			}
-		} // else tx_pool.go#validateTx will capture and throw error
-		args.Data = data
->>>>>>> 4d015bb4
+		}
+		// zekun: HACK
+		d := hexutil.Bytes(data)
+		args.Data = &d
 	}
 
 	// Set some sanity defaults and terminate on failure
