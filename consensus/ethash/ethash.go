--- conflicted
+++ resolved
@@ -673,12 +673,9 @@
 // Note the returned hashrate includes local hashrate, but also includes the total
 // hashrate of all remote miner.
 func (ethash *Ethash) Hashrate() float64 {
-<<<<<<< HEAD
 	if(ethash.hashrate == nil){
 		return 0
 	}
-	return ethash.hashrate.Rate1()
-=======
 	// Short circuit if we are run the ethash in normal/test mode.
 	if ethash.config.PowMode != ModeNormal && ethash.config.PowMode != ModeTest {
 		return ethash.hashrate.Rate1()
@@ -694,7 +691,6 @@
 
 	// Gather total submitted hash rate of remote sealers.
 	return ethash.hashrate.Rate1() + float64(<-res)
->>>>>>> 477eb093
 }
 
 // APIs implements consensus.Engine, returning the user facing RPC APIs.
