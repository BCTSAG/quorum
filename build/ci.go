--- conflicted
+++ resolved
@@ -330,10 +330,7 @@
 	configs := []string{
 		"--vendor",
 		"--tests",
-<<<<<<< HEAD
-=======
 		"--deadline=2m",
->>>>>>> 37685930
 		"--disable-all",
 		"--enable=goimports",
 		"--enable=varcheck",
